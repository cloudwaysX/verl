#!/usr/bin/env python3
"""
Script to analyze correlations between scores at different passes and lengths.
Tests whether:
1. edit_score with weight 0.4 at pass k can predict performance at the next higher pass
2. regular mean_score at pass k can predict performance at the next higher pass
3. edit_score with weight 0.4 at length m can predict performance at the next higher length
4. regular mean_score at length m can predict performance at the next higher length
"""

import pandas as pd
import numpy as np
import os
import glob
import re
from scipy.stats import pearsonr, spearmanr
from tabulate import tabulate  # You might need to install this: pip install tabulate

def extract_info_from_path(filepath):
    """
    Extract model configuration, length and pass information from filepath.
    Expected format: .../deepscaler-1.5b-2k_forceans/pass2_analysis.csv
    """
    path_parts = filepath.split('/')
    
    # Look for the folder with the model configuration
    for i in range(len(path_parts)-1, 0, -1):
        if 'deepscaler' in path_parts[i] and '-' in path_parts[i]:
            model_folder = path_parts[i]
            # Extract length from the model configuration
            length_match = re.search(r'-(\d+)k', model_folder)
            if length_match:
                length = int(length_match.group(1)) * 1000
                break
    else:
        # If we didn't find a matching folder
        return None, None
        
    # Extract pass number from filename
    filename = os.path.basename(filepath)
    pass_match = re.search(r'pass(\d+)', filename)
    pass_num = int(pass_match.group(1)) if pass_match else None
    
    return pass_num, length

def load_analysis_files(base_dir, pattern="**/pass*_analysis.csv"):
    """Load all analysis files matching pattern from base directory and subdirectories."""
    files = glob.glob(os.path.join(base_dir, pattern), recursive=True)
    pass_dataframes = {}
    
    print(f"Found {len(files)} analysis files")
    
    for file in files:
        pass_num, length = extract_info_from_path(file)
        
        # Skip if we couldn't extract valid pass number or length
        if pass_num is None or length is None:
            print(f"Warning: Could not extract pass or length from {file}, skipping")
            continue
            
        df = pd.read_csv(file)
        
        # Store dataframe by length and pass number
        if length not in pass_dataframes:
            pass_dataframes[length] = {}
        pass_dataframes[length][pass_num] = df
    
    return pass_dataframes

def analyze_next_level_correlations(data_dict, weight=0.4):
    """
    Analyze correlations between different predictors at one level and performance at the next level
    for both passes and lengths.
    
    Compare:
    1. edit_score_weight as predictor
    2. mean_score as predictor
    """
    # Define the sequence of passes and lengths
    pass_sequence = [1, 2, 4, 6, 8]
    length_sequence = [2000, 4000]
    
    # Results storage
    pass_results = []
    length_results = []
    
    # Analyze next-level pass correlations
    for i in range(len(pass_sequence) - 1):
        base_pass = pass_sequence[i]
        next_pass = pass_sequence[i + 1]
        
        for length in length_sequence:
            if length not in data_dict or base_pass not in data_dict[length] or next_pass not in data_dict[length]:
                continue
                
            base_df = data_dict[length][base_pass]
            next_df = data_dict[length][next_pass]
            
            # Check if required columns exist
            if f"mean_edit_score_{weight}" not in base_df.columns or "mean_score" not in base_df.columns:
                continue
                
            # Take the minimum number of rows to ensure alignment
            num_rows = len(base_df)
            if num_rows < 2:
                continue
                
            # Get values for both predictors
            edit_scores = base_df[f"mean_edit_score_{weight}"]
            mean_scores = base_df["mean_score"] 
            # Target values to predict
            next_scores = next_df["mean_score"]
            
<<<<<<< HEAD
            # Calculate correlations for edit scores
            edit_pearson, edit_p_value = pearsonr(edit_scores, next_scores)
            
            # Calculate correlations for mean scores
            mean_pearson, mean_p_value = pearsonr(mean_scores, next_scores)
=======
            # Calculate correlations
            pearson, p_value = pearsonr(base_scores, next_scores)
>>>>>>> c807c738
                
            pass_results.append({
                "length": length,
                "base_pass": base_pass,
                "next_pass": next_pass,
                "weight": weight,
<<<<<<< HEAD
                "edit_score_pearson": edit_pearson,
                "edit_score_p_value": edit_p_value,
                "mean_score_pearson": mean_pearson,
                "mean_score_p_value": mean_p_value,
=======
                "pearson_r": pearson,
                "pearson_p": p_value,
>>>>>>> c807c738
                "n_samples": num_rows
            })
    
    # Analyze next-level length correlations
    for i in range(len(length_sequence) - 1):
        base_length = length_sequence[i]
        next_length = length_sequence[i + 1]
        
        for pass_num in pass_sequence:
            if (base_length not in data_dict or next_length not in data_dict or 
                pass_num not in data_dict[base_length] or pass_num not in data_dict[next_length]):
                continue
                
            base_df = data_dict[base_length][pass_num]
            next_df = data_dict[next_length][pass_num]
            
            # Check if required columns exist
            if f"mean_edit_score_{weight}" not in base_df.columns or "mean_score" not in base_df.columns:
                continue
                
            # Take the minimum number of rows to ensure alignment
            num_rows = len(base_df)
            if num_rows < 2:
                continue
                
            # Get values for both predictors
            edit_scores = base_df[f"mean_edit_score_{weight}"]
            mean_scores = base_df["mean_score"]
            # Target values to predict
            next_scores = next_df["mean_score"]
            
            # Calculate correlations for edit scores
            edit_pearson, edit_p_value = pearsonr(edit_scores, next_scores)
            
            # Calculate correlations for mean scores
            mean_pearson, mean_p_value = pearsonr(mean_scores, next_scores)
                
            length_results.append({
                "base_length": base_length,
                "next_length": next_length,
                "pass": pass_num,
                "weight": weight,
                "edit_score_pearson": edit_pearson,
                "edit_score_p_value": edit_p_value,
                "mean_score_pearson": mean_pearson,
                "mean_score_p_value": mean_p_value,
                "n_samples": num_rows
            })
    
    return pd.DataFrame(pass_results) if pass_results else None, pd.DataFrame(length_results) if length_results else None

def display_pass_correlations_table(df, weight):
    """Display pass correlation results as a table in the terminal."""
    if df is None or df.empty:
        print("No pass correlation data available.")
        return
    
    # Create a view with only the columns we want to show
<<<<<<< HEAD
    view_df = df[["base_pass", "next_pass", "length", "edit_score_pearson", "mean_score_pearson", "n_samples"]].copy()
=======
    view_df = df[["base_pass", "next_pass", "length", "pearson_r", "n_samples"]].copy()
>>>>>>> c807c738
    
    # Format the length column to show as "2k" instead of 2000
    view_df["length"] = view_df["length"].apply(lambda x: f"{int(x/1000)}k")
    
    # Format the correlation columns to show rounded values
<<<<<<< HEAD
    view_df["edit_score_pearson"] = view_df["edit_score_pearson"].apply(lambda x: f"{x:.3f}")
    view_df["mean_score_pearson"] = view_df["mean_score_pearson"].apply(lambda x: f"{x:.3f}")
=======
    view_df["pearson_r"] = view_df["pearson_r"].apply(lambda x: f"{x:.3f}")
>>>>>>> c807c738
    
    # Create table for all pass correlations
    print(f"\nCorrelations between predictors at base pass and scores at next pass:")
    print(tabulate(view_df, headers=["Base Pass", "Next Pass", "Length", f"Edit Score {weight}", "Mean Score", "Samples"], 
                  tablefmt="grid"))
    
    # Add column showing which predictor is better
    df['better_predictor'] = df.apply(
        lambda row: 'Edit Score' if abs(row['edit_score_pearson']) > abs(row['mean_score_pearson']) else 'Mean Score', 
        axis=1
    )
    
    # Count how many times each predictor is better
    better_counts = df['better_predictor'].value_counts()
    print("\nBetter predictor counts for pass prediction:")
    for predictor, count in better_counts.items():
        print(f"  {predictor}: {count} times")
    
    # Group by base_pass and next_pass and show average correlations
    grouped = df.groupby(["base_pass", "next_pass"]).agg({
<<<<<<< HEAD
        "edit_score_pearson": "mean",
        "mean_score_pearson": "mean",
=======
        "pearson_r": "mean",
>>>>>>> c807c738
        "n_samples": "sum"
    }).reset_index()
    
    # Format the correlation columns
<<<<<<< HEAD
    grouped["edit_score_pearson"] = grouped["edit_score_pearson"].apply(lambda x: f"{x:.3f}")
    grouped["mean_score_pearson"] = grouped["mean_score_pearson"].apply(lambda x: f"{x:.3f}")
    
    print(f"\nAverage correlations by pass pair:")
    print(tabulate(grouped, headers=["Base Pass", "Next Pass", f"Avg Edit Score {weight}", "Avg Mean Score", "Total Samples"], 
=======
    grouped["pearson_r"] = grouped["pearson_r"].apply(lambda x: f"{x:.3f}")
    
    print(f"\nAverage correlations by pass pair:")
    print(tabulate(grouped, headers=["Base Pass", "Next Pass", "Avg Pearson r",  "Total Samples"], 
>>>>>>> c807c738
                  tablefmt="grid"))

def display_length_correlations_table(df, weight):
    """Display length correlation results as a table in the terminal."""
    if df is None or df.empty:
        print("No length correlation data available.")
        return
    
    # Create a view with only the columns we want to show
<<<<<<< HEAD
    view_df = df[["base_length", "next_length", "pass", "edit_score_pearson", "mean_score_pearson", "n_samples"]].copy()
=======
    view_df = df[["base_length", "next_length", "pass", "pearson_r",  "n_samples"]].copy()
>>>>>>> c807c738
    
    # Format the length columns to show as "2k" instead of 2000
    view_df["base_length"] = view_df["base_length"].apply(lambda x: f"{int(x/1000)}k")
    view_df["next_length"] = view_df["next_length"].apply(lambda x: f"{int(x/1000)}k")
    
    # Format the correlation columns to show rounded values
    view_df["edit_score_pearson"] = view_df["edit_score_pearson"].apply(lambda x: f"{x:.3f}")
    view_df["mean_score_pearson"] = view_df["mean_score_pearson"].apply(lambda x: f"{x:.3f}")
    
    # Create table for all length correlations
    print(f"\nCorrelations between predictors at base length and scores at next length:")
    print(tabulate(view_df, headers=["Base Length", "Next Length", "Pass", f"Edit Score {weight}", "Mean Score", "Samples"], 
                  tablefmt="grid"))
    
    # Add column showing which predictor is better
    df['better_predictor'] = df.apply(
        lambda row: 'Edit Score' if abs(row['edit_score_pearson']) > abs(row['mean_score_pearson']) else 'Mean Score', 
        axis=1
    )
    
    # Count how many times each predictor is better
    better_counts = df['better_predictor'].value_counts()
    print("\nBetter predictor counts for length prediction:")
    for predictor, count in better_counts.items():
        print(f"  {predictor}: {count} times")
    
    # Group by base_length and next_length and show average correlations
    grouped = df.groupby(["base_length", "next_length"]).agg({
        "edit_score_pearson": "mean",
        "mean_score_pearson": "mean",
        "n_samples": "sum"
    }).reset_index()
    
    # Format the length columns
    grouped["base_length"] = grouped["base_length"].apply(lambda x: f"{int(x/1000)}k")
    grouped["next_length"] = grouped["next_length"].apply(lambda x: f"{int(x/1000)}k")
    
    # Format the correlation columns
    grouped["edit_score_pearson"] = grouped["edit_score_pearson"].apply(lambda x: f"{x:.3f}")
    grouped["mean_score_pearson"] = grouped["mean_score_pearson"].apply(lambda x: f"{x:.3f}")
    
    print(f"\nAverage correlations by length pair:")
<<<<<<< HEAD
    print(tabulate(grouped, headers=["Base Length", "Next Length", f"Avg Edit Score {weight}", "Avg Mean Score", "Total Samples"], 
=======
    print(tabulate(grouped, headers=["Base Length", "Next Length", "Avg Pearson r", "Total Samples"], 
>>>>>>> c807c738
                  tablefmt="grid"))

def main():
    # Configuration - modify these parameters as needed
    base_dir = "/mnt/disk3/verl/eval/deepscaler_5k/"  # Replace with your actual directory
    output_dir = "correlation_results"
    weight = 0.4
    
    # Create output directory if it doesn't exist
    os.makedirs(output_dir, exist_ok=True)
    
    # Load all analysis files
    data_dict = load_analysis_files(base_dir)
    if not data_dict:
        print("No analysis files found with valid length and pass information. Check the directory path.")
        return
    
    print(f"Found data for {len(data_dict)} different lengths:")
    for length, passes in data_dict.items():
        print(f"  Length {int(length)/1000}k: {len(passes)} pass configurations - {sorted(passes.keys())}")
    
    # Analyze correlations between one level and the next higher level
    print(f"\nAnalyzing correlations with different predictors (edit_score_{weight} vs mean_score)...")
    pass_results, length_results = analyze_next_level_correlations(data_dict, weight=weight)
    
    # Save results to CSV
    if pass_results is not None:
        pass_results.to_csv(os.path.join(output_dir, f"next_pass_correlations_comparison.csv"), index=False)
        print(f"Pass correlation results saved to CSV ({len(pass_results)} pairs analyzed)")
        # Display correlation tables
        display_pass_correlations_table(pass_results, weight)
    else:
        print("No valid pass correlation pairs found")
    
    if length_results is not None:
        length_results.to_csv(os.path.join(output_dir, f"next_length_correlations_comparison.csv"), index=False)
        print(f"Length correlation results saved to CSV ({len(length_results)} pairs analyzed)")
        # Display correlation tables
        display_length_correlations_table(length_results, weight)
    else:
        print("No valid length correlation pairs found")
    
    # Print summary of findings
    print("\nSummary of findings:")
    
    if pass_results is not None and not pass_results.empty:
        # Overall averages for both predictors
        avg_edit_corr = pass_results["edit_score_pearson"].mean()
        avg_mean_corr = pass_results["mean_score_pearson"].mean()
        print(f"- Average correlation for pass prediction:")
        print(f"  * Edit Score {weight}: {avg_edit_corr:.3f}")
        print(f"  * Mean Score: {avg_mean_corr:.3f}")
        print(f"  * Better predictor: {'Edit Score' if avg_edit_corr > avg_mean_corr else 'Mean Score'}")
        
        # Best base pass for each predictor
        edit_avg_by_base = pass_results.groupby("base_pass")["edit_score_pearson"].mean()
        edit_best_base_pass = edit_avg_by_base.idxmax()
        
        mean_avg_by_base = pass_results.groupby("base_pass")["mean_score_pearson"].mean()
        mean_best_base_pass = mean_avg_by_base.idxmax()
        
        print(f"- Best base pass for prediction:")
        print(f"  * Edit Score {weight}: pass {edit_best_base_pass} (avg r={edit_avg_by_base[edit_best_base_pass]:.3f})")
        print(f"  * Mean Score: pass {mean_best_base_pass} (avg r={mean_avg_by_base[mean_best_base_pass]:.3f})")
        
        # Best pair for each predictor
        edit_best_pair = pass_results.loc[pass_results["edit_score_pearson"].abs().idxmax()]
        mean_best_pair = pass_results.loc[pass_results["mean_score_pearson"].abs().idxmax()]
        
        print(f"- Strongest pass correlations:")
        print(f"  * Edit Score {weight}: pass {int(edit_best_pair.base_pass)} → pass {int(edit_best_pair.next_pass)} "
              f"at length {int(edit_best_pair.length)/1000}k (r={edit_best_pair.edit_score_pearson:.3f})")
        print(f"  * Mean Score: pass {int(mean_best_pair.base_pass)} → pass {int(mean_best_pair.next_pass)} "
              f"at length {int(mean_best_pair.length)/1000}k (r={mean_best_pair.mean_score_pearson:.3f})")
    
    if length_results is not None and not length_results.empty:
        # Overall averages for both predictors
        avg_edit_corr = length_results["edit_score_pearson"].mean()
        avg_mean_corr = length_results["mean_score_pearson"].mean()
        print(f"\n- Average correlation for length prediction:")
        print(f"  * Edit Score {weight}: {avg_edit_corr:.3f}")
        print(f"  * Mean Score: {avg_mean_corr:.3f}")
        print(f"  * Better predictor: {'Edit Score' if avg_edit_corr > avg_mean_corr else 'Mean Score'}")
        
        # Best base length for each predictor
        edit_avg_by_base = length_results.groupby("base_length")["edit_score_pearson"].mean()
        edit_best_base_length = edit_avg_by_base.idxmax()
        
        mean_avg_by_base = length_results.groupby("base_length")["mean_score_pearson"].mean()
        mean_best_base_length = mean_avg_by_base.idxmax()
        
        print(f"- Best base length for prediction:")
        print(f"  * Edit Score {weight}: {int(edit_best_base_length)/1000}k (avg r={edit_avg_by_base[edit_best_base_length]:.3f})")
        print(f"  * Mean Score: {int(mean_best_base_length)/1000}k (avg r={mean_avg_by_base[mean_best_base_length]:.3f})")
        
        # Best pair for each predictor
        edit_best_pair = length_results.loc[length_results["edit_score_pearson"].abs().idxmax()]
        mean_best_pair = length_results.loc[length_results["mean_score_pearson"].abs().idxmax()]
        
        print(f"- Strongest length correlations:")
        print(f"  * Edit Score {weight}: {int(edit_best_pair.base_length)/1000}k → {int(edit_best_pair.next_length)/1000}k "
              f"at pass {int(edit_best_pair['pass'])} (r={edit_best_pair.edit_score_pearson:.3f})")
        print(f"  * Mean Score: {int(mean_best_pair.base_length)/1000}k → {int(mean_best_pair.next_length)/1000}k "
              f"at pass {int(mean_best_pair['pass'])} (r={mean_best_pair.mean_score_pearson:.3f})")
    
    print("\nAnalysis complete. Results saved to:", output_dir)

if __name__ == "__main__":
    main()<|MERGE_RESOLUTION|>--- conflicted
+++ resolved
@@ -111,31 +111,21 @@
             # Target values to predict
             next_scores = next_df["mean_score"]
             
-<<<<<<< HEAD
             # Calculate correlations for edit scores
             edit_pearson, edit_p_value = pearsonr(edit_scores, next_scores)
             
             # Calculate correlations for mean scores
             mean_pearson, mean_p_value = pearsonr(mean_scores, next_scores)
-=======
-            # Calculate correlations
-            pearson, p_value = pearsonr(base_scores, next_scores)
->>>>>>> c807c738
                 
             pass_results.append({
                 "length": length,
                 "base_pass": base_pass,
                 "next_pass": next_pass,
                 "weight": weight,
-<<<<<<< HEAD
                 "edit_score_pearson": edit_pearson,
                 "edit_score_p_value": edit_p_value,
                 "mean_score_pearson": mean_pearson,
                 "mean_score_p_value": mean_p_value,
-=======
-                "pearson_r": pearson,
-                "pearson_p": p_value,
->>>>>>> c807c738
                 "n_samples": num_rows
             })
     
@@ -194,22 +184,14 @@
         return
     
     # Create a view with only the columns we want to show
-<<<<<<< HEAD
     view_df = df[["base_pass", "next_pass", "length", "edit_score_pearson", "mean_score_pearson", "n_samples"]].copy()
-=======
-    view_df = df[["base_pass", "next_pass", "length", "pearson_r", "n_samples"]].copy()
->>>>>>> c807c738
     
     # Format the length column to show as "2k" instead of 2000
     view_df["length"] = view_df["length"].apply(lambda x: f"{int(x/1000)}k")
     
     # Format the correlation columns to show rounded values
-<<<<<<< HEAD
     view_df["edit_score_pearson"] = view_df["edit_score_pearson"].apply(lambda x: f"{x:.3f}")
     view_df["mean_score_pearson"] = view_df["mean_score_pearson"].apply(lambda x: f"{x:.3f}")
-=======
-    view_df["pearson_r"] = view_df["pearson_r"].apply(lambda x: f"{x:.3f}")
->>>>>>> c807c738
     
     # Create table for all pass correlations
     print(f"\nCorrelations between predictors at base pass and scores at next pass:")
@@ -230,28 +212,17 @@
     
     # Group by base_pass and next_pass and show average correlations
     grouped = df.groupby(["base_pass", "next_pass"]).agg({
-<<<<<<< HEAD
         "edit_score_pearson": "mean",
         "mean_score_pearson": "mean",
-=======
-        "pearson_r": "mean",
->>>>>>> c807c738
         "n_samples": "sum"
     }).reset_index()
     
     # Format the correlation columns
-<<<<<<< HEAD
     grouped["edit_score_pearson"] = grouped["edit_score_pearson"].apply(lambda x: f"{x:.3f}")
     grouped["mean_score_pearson"] = grouped["mean_score_pearson"].apply(lambda x: f"{x:.3f}")
     
     print(f"\nAverage correlations by pass pair:")
     print(tabulate(grouped, headers=["Base Pass", "Next Pass", f"Avg Edit Score {weight}", "Avg Mean Score", "Total Samples"], 
-=======
-    grouped["pearson_r"] = grouped["pearson_r"].apply(lambda x: f"{x:.3f}")
-    
-    print(f"\nAverage correlations by pass pair:")
-    print(tabulate(grouped, headers=["Base Pass", "Next Pass", "Avg Pearson r",  "Total Samples"], 
->>>>>>> c807c738
                   tablefmt="grid"))
 
 def display_length_correlations_table(df, weight):
@@ -261,11 +232,7 @@
         return
     
     # Create a view with only the columns we want to show
-<<<<<<< HEAD
     view_df = df[["base_length", "next_length", "pass", "edit_score_pearson", "mean_score_pearson", "n_samples"]].copy()
-=======
-    view_df = df[["base_length", "next_length", "pass", "pearson_r",  "n_samples"]].copy()
->>>>>>> c807c738
     
     # Format the length columns to show as "2k" instead of 2000
     view_df["base_length"] = view_df["base_length"].apply(lambda x: f"{int(x/1000)}k")
@@ -308,11 +275,7 @@
     grouped["mean_score_pearson"] = grouped["mean_score_pearson"].apply(lambda x: f"{x:.3f}")
     
     print(f"\nAverage correlations by length pair:")
-<<<<<<< HEAD
     print(tabulate(grouped, headers=["Base Length", "Next Length", f"Avg Edit Score {weight}", "Avg Mean Score", "Total Samples"], 
-=======
-    print(tabulate(grouped, headers=["Base Length", "Next Length", "Avg Pearson r", "Total Samples"], 
->>>>>>> c807c738
                   tablefmt="grid"))
 
 def main():
