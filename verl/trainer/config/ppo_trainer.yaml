data:
  tokenizer: null
  train_files: ~/data/rlhf/gsm8k/train.parquet
  val_files: ~/data/rlhf/gsm8k/test.parquet
  prompt_key: prompt
  max_prompt_length: 512
  max_response_length: 512
  train_batch_size: 1024
  val_batch_size: null # DEPRECATED: Validation datasets are sent to inference engines as a whole batch, which will schedule the memory themselves
  return_raw_input_ids: False  # This should be set to true when the tokenizer between policy and rm differs
  return_raw_chat: False
  shuffle: True
  image_key: images
  train_ratio: 1

active_strategy: 
<<<<<<< HEAD
  var_threshold: None
  strategy_type: None
  greedy_exploration_ratio: 0.0
=======
  var_threshold: null
  strategy_type: null
>>>>>>> a771c755

actor_rollout_ref:
  hybrid_engine: True
  model:
    path: ~/models/deepseek-llm-7b-chat
    external_lib: null
    override_config: { }
    enable_gradient_checkpointing: True
    use_remove_padding: False
  actor:
    strategy: fsdp  # This is for backward-compatibility
    ppo_mini_batch_size: 256
    ppo_micro_batch_size: null # will be deprecated, use ppo_micro_batch_size_per_gpu
    ppo_micro_batch_size_per_gpu: null
    use_dynamic_bsz: False
    ppo_max_token_len_per_gpu: 16384 # n * ${data.max_prompt_length} + ${data.max_response_length}
    grad_clip: 1.0
    clip_ratio: 0.2
    entropy_coeff: 0.001
    use_kl_loss: False # True for GRPO
    kl_loss_coef: 0.001 # for grpo
    kl_loss_type: low_var_kl # for grpo
    ppo_epochs: 1
    shuffle: False
    ulysses_sequence_parallel_size: 1 # sp size
    optim:
      lr: 1e-6
      lr_warmup_steps_ratio: 0.  # the total steps will be injected during runtime
      min_lr_ratio: null   # only useful for warmup with cosine
      warmup_style: constant  # select from constant/cosine
      total_training_steps: -1  # must be override by program
    fsdp_config:
      wrap_policy:
        # transformer_layer_cls_to_wrap: None
        min_num_params: 0
      param_offload: False
      optimizer_offload: False
      fsdp_size: -1
  ref:
    fsdp_config:
      param_offload: False
      wrap_policy:
        # transformer_layer_cls_to_wrap: None
        min_num_params: 0
    log_prob_micro_batch_size: null # will be deprecated, use log_prob_micro_batch_size_per_gpu
    log_prob_micro_batch_size_per_gpu: null
    log_prob_use_dynamic_bsz: ${actor_rollout_ref.actor.use_dynamic_bsz}
    log_prob_max_token_len_per_gpu: ${actor_rollout_ref.actor.ppo_max_token_len_per_gpu}
    ulysses_sequence_parallel_size: ${actor_rollout_ref.actor.ulysses_sequence_parallel_size} # sp size
  rollout:
    name: vllm
    temperature: 1.0
    top_k: -1 # 0 for hf rollout, -1 for vllm rollout
    top_p: 1
    use_fire_sampling: False # https://arxiv.org/abs/2410.21236
    prompt_length: ${data.max_prompt_length}  # not use for opensource
    response_length: ${data.max_response_length}
    # for vllm rollout
    dtype: bfloat16 # should align with FSDP
    gpu_memory_utilization: 0.5
    ignore_eos: False
    enforce_eager: True
    free_cache_engine: True
    load_format: dummy_dtensor
    tensor_model_parallel_size: 2
    max_num_batched_tokens: 8192
    max_model_len: null
    max_num_seqs: 1024
    log_prob_micro_batch_size: null # will be deprecated, use log_prob_micro_batch_size_per_gpu
    log_prob_micro_batch_size_per_gpu: null
    log_prob_use_dynamic_bsz: ${actor_rollout_ref.actor.use_dynamic_bsz}
    log_prob_max_token_len_per_gpu: ${actor_rollout_ref.actor.ppo_max_token_len_per_gpu}
    disable_log_stats: True
    enable_chunked_prefill: True # may get higher throughput when set to True. When activated, Please increase max_num_batched_tokens or decrease max_model_len.
    # for hf rollout
    do_sample: True
    # number of responses (i.e. num sample times)
    n: 1 # > 1 for grpo

critic:
  strategy: fsdp
  optim:
    lr: 1e-5
    lr_warmup_steps_ratio: 0.  # the total steps will be injected during runtime
    min_lr_ratio: null   # only useful for warmup with cosine
    warmup_style: constant  # select from constant/cosine
    total_training_steps: -1  # must be override by program
  model:
    path: ~/models/deepseek-llm-7b-chat
    tokenizer_path: ${actor_rollout_ref.model.path}
    override_config: { }
    external_lib: ${actor_rollout_ref.model.external_lib}
    enable_gradient_checkpointing: True
    use_remove_padding: False
    fsdp_config:
      param_offload: False
      optimizer_offload: False
      wrap_policy:
        # transformer_layer_cls_to_wrap: None
        min_num_params: 0
      fsdp_size: -1
  ppo_mini_batch_size: ${actor_rollout_ref.actor.ppo_mini_batch_size}
  ppo_micro_batch_size: null # will be deprecated, use ppo_micro_batch_size_per_gpu
  ppo_micro_batch_size_per_gpu: null
  forward_micro_batch_size: ${critic.ppo_micro_batch_size}
  forward_micro_batch_size_per_gpu: ${critic.ppo_micro_batch_size_per_gpu}
  use_dynamic_bsz: ${actor_rollout_ref.actor.use_dynamic_bsz}
  ppo_max_token_len_per_gpu: 32768 # (${actor_rollout_ref.actor.ppo_max_token_len_per_gpu}) * 2
  forward_max_token_len_per_gpu: ${critic.ppo_max_token_len_per_gpu}
  ulysses_sequence_parallel_size: 1 # sp size
  ppo_epochs: ${actor_rollout_ref.actor.ppo_epochs}
  shuffle: ${actor_rollout_ref.actor.shuffle}
  grad_clip: 1.0
  cliprange_value: 0.5

reward_model:
  enable: False
  strategy: fsdp
  model:
    input_tokenizer: ${actor_rollout_ref.model.path}  # set this to null if the chat template is identical
    path: ~/models/FsfairX-LLaMA3-RM-v0.1
    external_lib: ${actor_rollout_ref.model.external_lib}
    use_remove_padding: False
    fsdp_config:
      min_num_params: 0
      param_offload: False
      fsdp_size: -1
  micro_batch_size: null # will be deprecated, use micro_batch_size_per_gpu
  micro_batch_size_per_gpu: null # set a number
  max_length: null
  ulysses_sequence_parallel_size: 1 # sp size
  use_dynamic_bsz: ${critic.use_dynamic_bsz}
  forward_max_token_len_per_gpu: ${critic.forward_max_token_len_per_gpu}
  reward_manager: naive
  customized_reward_fn_name: null

algorithm:
  gamma: 1.0
  lam: 1.0
  adv_estimator: gae
  kl_penalty: kl  # how to estimate kl divergence
  kl_ctrl:
    type: fixed
    kl_coef: 0.001

trainer:
  total_epochs: 30
  total_training_steps: null
  project_name: verl_examples
  experiment_name: gsm8k
  logger: [ 'console', 'wandb' ]
  val_generations_to_log_to_wandb: 0
  nnodes: 1
  n_gpus_per_node: 8
  save_freq: -1
  # auto: find the last ckpt to resume. If can't find, start from scratch
  resume_mode: auto # or auto or resume_path if 
  resume_from_path: False
  test_freq: -1
  critic_warmup: 0
  default_hdfs_dir: null
  remove_previous_ckpt_in_save: False
  del_local_ckpt_after_load: False
  default_local_dir: checkpoints/${trainer.project_name}/${trainer.experiment_name}<|MERGE_RESOLUTION|>--- conflicted
+++ resolved
@@ -14,14 +14,9 @@
   train_ratio: 1
 
 active_strategy: 
-<<<<<<< HEAD
-  var_threshold: None
-  strategy_type: None
-  greedy_exploration_ratio: 0.0
-=======
   var_threshold: null
   strategy_type: null
->>>>>>> a771c755
+  exploration_ratio: 0.0
 
 actor_rollout_ref:
   hybrid_engine: True
