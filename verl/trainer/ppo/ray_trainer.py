# Copyright 2024 Bytedance Ltd. and/or its affiliates
#
# Licensed under the Apache License, Version 2.0 (the "License");
# you may not use this file except in compliance with the License.
# You may obtain a copy of the License at
#
#     http://www.apache.org/licenses/LICENSE-2.0
#
# Unless required by applicable law or agreed to in writing, software
# distributed under the License is distributed on an "AS IS" BASIS,
# WITHOUT WARRANTIES OR CONDITIONS OF ANY KIND, either express or implied.
# See the License for the specific language governing permissions and
# limitations under the License.
"""
FSDP PPO Trainer with Ray-based single controller.
This trainer supports model-agonistic model initialization with huggingface
"""

from collections import defaultdict
import os
import random
import uuid
import hashlib # for hashing the prompt
from contextlib import contextmanager
from dataclasses import dataclass, field
from enum import Enum
from pprint import pprint
from typing import Type, Dict
from copy import deepcopy
import json


import numpy as np
from codetiming import Timer
from omegaconf import OmegaConf, open_dict
from verl import DataProto
from verl.protocol import pad_dataproto_to_divisor, unpad_dataproto
from verl.single_controller.base import Worker
from verl.single_controller.ray import RayResourcePool, RayWorkerGroup, RayClassWithInitArgs
from verl.single_controller.ray.base import create_colocated_worker_cls
from verl.trainer.ppo import core_algos
from verl.utils.seqlen_balancing import get_seqlen_balanced_partitions, log_seqlen_unbalance
from verl.utils.checkpoint.checkpoint_manager import find_latest_ckpt_path
from verl.utils.dataset.rl_dataset import RLHFDataset, collate_fn
from torch.utils.data import RandomSampler, SequentialSampler, BatchSampler
from torchdata.stateful_dataloader import StatefulDataLoader
from verl.trainer.ppo.samplers import GreedyBatchSampler, ScoreOrderedSampler

WorkerType = Type[Worker]


class Role(Enum):
    """
    To create more roles dynamically, you can subclass Role and add new members
    """
    Actor = 0
    Rollout = 1
    ActorRollout = 2
    Critic = 3
    RefPolicy = 4
    RewardModel = 5
    ActorRolloutRef = 6


class AdvantageEstimator(str, Enum):
    """
    Using an enumeration class to avoid spelling errors in adv_estimator
    """
    GAE = 'gae'
    GRPO = 'grpo'
    REINFORCE_PLUS_PLUS = 'reinforce_plus_plus'
    REMAX = 'remax'
    RLOO = 'rloo'


@dataclass
class ResourcePoolManager:
    """
    Define a resource pool specification. Resource pool will be initialized first.
    Mapping
    """
    resource_pool_spec: dict[str, list[int]]
    mapping: dict[Role, str]
    resource_pool_dict: dict[str, RayResourcePool] = field(default_factory=dict)

    def create_resource_pool(self):
        for resource_pool_name, process_on_nodes in self.resource_pool_spec.items():
            # max_colocate_count means the number of WorkerGroups (i.e. processes) in each RayResourcePool
            # For FSDP backend, we recommend using max_colocate_count=1 that merge all WorkerGroups into one.
            # For Megatron backend, we recommend using max_colocate_count>1 that can utilize different WorkerGroup for differnt models
            resource_pool = RayResourcePool(process_on_nodes=process_on_nodes,
                                            use_gpu=True,
                                            max_colocate_count=1,
                                            name_prefix=resource_pool_name)
            self.resource_pool_dict[resource_pool_name] = resource_pool

    def get_resource_pool(self, role: Role) -> RayResourcePool:
        """Get the resource pool of the worker_cls"""
        return self.resource_pool_dict[self.mapping[role]]


import torch
from verl.utils.torch_functional import masked_mean
import wandb


def apply_kl_penalty(data: DataProto, kl_ctrl: core_algos.AdaptiveKLController, kl_penalty='kl'):
    responses = data.batch['responses']
    response_length = responses.size(1)
    token_level_scores = data.batch['token_level_scores']
    batch_size = data.batch.batch_size[0]
    attention_mask = data.batch['attention_mask']
    response_mask = attention_mask[:, -response_length:]

    # compute kl between ref_policy and current policy
    if 'ref_log_prob' in data.batch.keys():
        kld = core_algos.kl_penalty(data.batch['old_log_probs'], data.batch['ref_log_prob'],
                                    kl_penalty=kl_penalty)  # (batch_size, response_length)
        kld = kld * response_mask
        beta = kl_ctrl.value
    else:
        beta = 0
        kld = torch.zeros_like(response_mask, dtype=torch.float32)

    token_level_rewards = token_level_scores - beta * kld

    current_kl = masked_mean(kld, mask=response_mask, axis=-1)  # average over sequence
    current_kl = torch.mean(current_kl, dim=0).item()

    # according to https://github.com/huggingface/trl/blob/951ca1841f29114b969b57b26c7d3e80a39f75a0/trl/trainer/ppo_trainer.py#L837
    kl_ctrl.update(current_kl=current_kl, n_steps=batch_size)
    data.batch['token_level_rewards'] = token_level_rewards

    metrics = {'critic/kl': current_kl, 'critic/kl_coeff': beta}

    return data, metrics

def compute_batch_estimated_baseline_variance_weighted(data: DataProto):
    # Get the baseline rewards lists and sample indices from the non-tensor part
    ref_rewards_list = data.non_tensor_batch.get("baseline_ref_rewards", None)
    if ref_rewards_list is None:
        raise ValueError("Batch must contain 'baseline_ref_rewards'")

    # Compute weights per rollout (each row in the batch)
    # we need to compute the probs for those baseline

    # weights = torch.exp(data.batch['log_probs'] - data.batch['ref_log_prob']).detach()  # shape: (batch_size,)
    

    # TODO






def compute_advantage(data: DataProto, adv_estimator, gamma=1.0, lam=1.0, num_repeat=1, return_std=False):
    # prepare response group
    # TODO: add other ways to estimate advantages
    if adv_estimator == AdvantageEstimator.GAE:
        assert not return_std, 'return_std is not supported in GAE'
        values = data.batch['values']
        responses = data.batch['responses']
        response_length = responses.size(-1)
        attention_mask = data.batch['attention_mask']
        response_mask = attention_mask[:, -response_length:]
        token_level_rewards = data.batch['token_level_rewards']
        advantages, returns = core_algos.compute_gae_advantage_return(token_level_rewards=token_level_rewards,
                                                                      values=values,
                                                                      eos_mask=response_mask,
                                                                      gamma=gamma,
                                                                      lam=lam)
        data.batch['advantages'] = advantages
        data.batch['returns'] = returns
    elif adv_estimator == AdvantageEstimator.GRPO:
        token_level_rewards = data.batch['token_level_rewards']
        index = data.non_tensor_batch['uid']
        responses = data.batch['responses']
        response_length = responses.size(-1)
        attention_mask = data.batch['attention_mask']
        response_mask = attention_mask[:, -response_length:]
        advantages, returns = core_algos.compute_grpo_outcome_advantage(token_level_rewards=token_level_rewards,
                                                                        eos_mask=response_mask,
                                                                        index=index,
                                                                        return_std=return_std)
        if return_std:
            advantages, rewards_std, rewards_mean, edit2correct_counts = \
                advantages["advantages"], advantages["rewards_std"], advantages["rewards_mean"], advantages["edit2correct_counts"]
        data.batch['advantages'] = advantages
        data.batch['returns'] = returns
        if return_std:
            data.batch['rewards_std'] = rewards_std
            data.batch['rewards_mean'] = rewards_mean
            data.batch['edit2correct_counts'] = edit2correct_counts
    elif adv_estimator == AdvantageEstimator.REINFORCE_PLUS_PLUS:
        assert not return_std, 'return_std is not supported in REINFORCE_PLUS_PLUS'
        token_level_rewards = data.batch['token_level_rewards']
        responses = data.batch['responses']
        response_length = responses.size(-1)
        attention_mask = data.batch['attention_mask']
        response_mask = attention_mask[:, -response_length:]
        advantages, returns = core_algos.compute_reinforce_plus_plus_outcome_advantage(
            token_level_rewards=token_level_rewards, eos_mask=response_mask, gamma=gamma)
        data.batch['advantages'] = advantages
        data.batch['returns'] = returns
    elif adv_estimator == AdvantageEstimator.REMAX:
        assert not return_std, 'return_std is not supported in REMAX'
        token_level_rewards = data.batch['token_level_rewards']
        index = data.non_tensor_batch['uid']
        responses = data.batch['responses']
        response_length = responses.size(-1)
        attention_mask = data.batch['attention_mask']
        response_mask = attention_mask[:, -response_length:]

        reward_baselines = data.batch['reward_baselines']

        advantages, returns = core_algos.compute_remax_outcome_advantage(token_level_rewards=token_level_rewards,
                                                                         reward_baselines=reward_baselines,
                                                                         eos_mask=response_mask)

        data.batch['advantages'] = advantages
        data.batch['returns'] = returns
    elif adv_estimator == AdvantageEstimator.RLOO:
        assert not return_std, 'return_std is not supported in RLOO'
        token_level_rewards = data.batch['token_level_rewards']
        index = data.non_tensor_batch['uid']
        responses = data.batch['responses']
        response_length = responses.size(-1)
        attention_mask = data.batch['attention_mask']
        response_mask = attention_mask[:, -response_length:]
        advantages, returns = core_algos.compute_rloo_outcome_advantage(token_level_rewards=token_level_rewards,
                                                                        eos_mask=response_mask,
                                                                        index=index)
        data.batch['advantages'] = advantages
        data.batch['returns'] = returns
    else:
        raise NotImplementedError
    return data


def reduce_metrics(metrics: dict):
    for key, val in metrics.items():
        metrics[key] = np.mean(val)
    return metrics


def _compute_response_info(batch):
    response_length = batch.batch['responses'].shape[-1]

    prompt_mask = batch.batch['attention_mask'][:, :-response_length]
    response_mask = batch.batch['attention_mask'][:, -response_length:]

    prompt_length = prompt_mask.sum(-1).float()
    response_length = response_mask.sum(-1).float()  # (batch_size,)

    return dict(
        response_mask=response_mask,
        prompt_length=prompt_length,
        response_length=response_length,
    )
    

def compute_difficulty_metrics(batch):
    metrics = {}
    if 'difficulty' in batch.non_tensor_batch:
        difficulty = [d for d in batch.non_tensor_batch["difficulty"] if d is not None] 
        metrics.update({
            'difficulty/mean':
                np.mean(difficulty),
            'difficulty/max':
                np.max(difficulty),
            'difficulty/min':
                np.min(difficulty),
        })
    return metrics

def compute_subtopic_metrics(batch, all_topics):
    batch_abilities = batch.non_tensor_batch['ability']
    metrics = {f'topic_count/{topic}': 0 for topic in all_topics}
    for ability in batch_abilities:
        metrics[f'topic_count/{ability}'] += 1
    return metrics

def compute_data_metrics(batch, use_critic=True):
    # TODO: add response length
    sequence_score = batch.batch['token_level_scores'].sum(-1)
    sequence_reward = batch.batch['token_level_rewards'].sum(-1)

    advantages = batch.batch['advantages']
    returns = batch.batch['returns']

    max_response_length = batch.batch['responses'].shape[-1]

    prompt_mask = batch.batch['attention_mask'][:, :-max_response_length].bool()
    response_mask = batch.batch['attention_mask'][:, -max_response_length:].bool()

    max_prompt_length = prompt_mask.size(-1)

    response_info = _compute_response_info(batch)
    prompt_length = response_info['prompt_length']
    response_length = response_info['response_length']

    valid_adv = torch.masked_select(advantages, response_mask)
    valid_returns = torch.masked_select(returns, response_mask)

    if use_critic:
        values = batch.batch['values']
        valid_values = torch.masked_select(values, response_mask)
        return_diff_var = torch.var(valid_returns - valid_values)
        return_var = torch.var(valid_returns)

    metrics = {
        # score
        'critic/score/mean':
            torch.mean(sequence_score).detach().item(),
        'critic/score/max':
            torch.max(sequence_score).detach().item(),
        'critic/score/min':
            torch.min(sequence_score).detach().item(),
        # reward
        'critic/rewards/mean':
            torch.mean(sequence_reward).detach().item(),
        'critic/rewards/max':
            torch.max(sequence_reward).detach().item(),
        'critic/rewards/min':
            torch.min(sequence_reward).detach().item(),
        # adv
        'critic/advantages/mean':
            torch.mean(valid_adv).detach().item(),
        'critic/advantages/max':
            torch.max(valid_adv).detach().item(),
        'critic/advantages/min':
            torch.min(valid_adv).detach().item(),
        # returns
        'critic/returns/mean':
            torch.mean(valid_returns).detach().item(),
        'critic/returns/max':
            torch.max(valid_returns).detach().item(),
        'critic/returns/min':
            torch.min(valid_returns).detach().item(),
        **({
            # values
            'critic/values/mean': torch.mean(valid_values).detach().item(),
            'critic/values/max': torch.max(valid_values).detach().item(),
            'critic/values/min': torch.min(valid_values).detach().item(),
            # vf explained var
            'critic/vf_explained_var': (1.0 - return_diff_var / (return_var + 1e-5)).detach().item(),
        } if use_critic else {}),

        # response length
        'response_length/mean':
            torch.mean(response_length).detach().item(),
        'response_length/max':
            torch.max(response_length).detach().item(),
        'response_length/min':
            torch.min(response_length).detach().item(),
        'response_length/clip_ratio':
            torch.mean(torch.ge(response_length, max_response_length).float()).detach().item(),
        # prompt length
        'prompt_length/mean':
            torch.mean(prompt_length).detach().item(),
        'prompt_length/max':
            torch.max(prompt_length).detach().item(),
        'prompt_length/min':
            torch.min(prompt_length).detach().item(),
        'prompt_length/clip_ratio':
            torch.mean(torch.eq(prompt_length, max_prompt_length).float()).detach().item(),
    }
    
    # record the clip per prompt
    clip_persample = torch.logical_or(
            torch.eq(response_length, max_response_length).float(),
            torch.gt(prompt_length, max_prompt_length).float()
        )
    return metrics, clip_persample


def compute_timing_metrics(batch, timing_raw):
    response_info = _compute_response_info(batch)
    num_prompt_tokens = torch.sum(response_info['prompt_length']).item()
    num_response_tokens = torch.sum(response_info['response_length']).item()
    num_overall_tokens = num_prompt_tokens + num_response_tokens

    num_tokens_of_section = {
        'gen': num_response_tokens,
        **{
            name: num_overall_tokens for name in ['ref', 'values', 'adv', 'update_critic', 'update_actor']
        },
    }

    return {
        **{
            f'timing_s/{name}': value for name, value in timing_raw.items()
        },
        **{
            f'timing_per_token_ms/{name}': timing_raw[name] * 1000 / num_tokens_of_section[name] for name in set(num_tokens_of_section.keys(
            )) & set(timing_raw.keys())
        },
    }


@contextmanager
def _timer(name: str, timing_raw: Dict[str, float]):
    with Timer(name=name, logger=None) as timer:
        yield
    timing_raw[name] = timer.last


class RayPPOTrainer(object):
    """
    Note that this trainer runs on the driver process on a single CPU/GPU node.
    """

    # TODO: support each role have individual ray_worker_group_cls,
    # i.e., support different backend of different role
    def __init__(self,
                 config,
                 tokenizer,
                 role_worker_mapping: dict[Role, WorkerType],
                 resource_pool_manager: ResourcePoolManager,
                 ray_worker_group_cls: RayWorkerGroup = RayWorkerGroup,
                 processor=None,
                 reward_fn=None,
                 val_reward_fn=None):

        # assert torch.cuda.is_available(), 'cuda must be available on driver'
        


        self.tokenizer = tokenizer
        self.processor = processor
        self.config = config
        self.reward_fn = reward_fn
        self.val_reward_fn = val_reward_fn

        self.hybrid_engine = config.actor_rollout_ref.hybrid_engine
        assert self.hybrid_engine, 'Currently, only support hybrid engine'

        if self.hybrid_engine:
            assert Role.ActorRollout in role_worker_mapping, f'{role_worker_mapping.keys()=}'

        self.role_worker_mapping = role_worker_mapping
        self.resource_pool_manager = resource_pool_manager
        self.use_reference_policy = Role.RefPolicy in role_worker_mapping
        self.use_rm = Role.RewardModel in role_worker_mapping
        self.ray_worker_group_cls = ray_worker_group_cls

        # define KL control
        if self.use_reference_policy:
            if config.algorithm.kl_ctrl.type == 'fixed':
                self.kl_ctrl = core_algos.FixedKLController(kl_coef=config.algorithm.kl_ctrl.kl_coef)
            elif config.algorithm.kl_ctrl.type == 'adaptive':
                assert config.algorithm.kl_ctrl.horizon > 0, f'horizon must be larger than 0. Got {config.critic.kl_ctrl.horizon}'
                self.kl_ctrl = core_algos.AdaptiveKLController(init_kl_coef=config.algorithm.kl_ctrl.kl_coef,
                                                               target_kl=config.algorithm.kl_ctrl.target_kl,
                                                               horizon=config.algorithm.kl_ctrl.horizon)
            else:
                raise NotImplementedError
        else:
            self.kl_ctrl = core_algos.FixedKLController(kl_coef=0.)

        if self.config.algorithm.adv_estimator == AdvantageEstimator.GAE:
            self.use_critic = True
        elif self.config.algorithm.adv_estimator in [
                AdvantageEstimator.GRPO, AdvantageEstimator.REINFORCE_PLUS_PLUS, AdvantageEstimator.REMAX,
                AdvantageEstimator.RLOO
        ]:
            self.use_critic = False
        else:
            raise NotImplementedError

        self._validate_config()
        self._create_dataloader()
        
        # change save_freq if save_freq_epoch is set
        if config.trainer.save_freq_epoch > 0:
            config.trainer.save_freq = config.trainer.save_freq_epoch * len(self.train_dataloader)

        # Track latest stats for each unique prompt
        self.return_rewards_std = True
        self.prev_variances = {}
        self.visit_counts = {} # Store the number of visits for each unique samples
        self.latest_reward_mean = {} # Store the latest reward mean for each unique samples
        self.latest_clippedans_mean = {} # Store the latest clipped answer mean for each unique samples
        self.latest_edit2correct_counts = {} # Store the latest edit2correct counts for each unique samples
        self.latest_edit2correct_mean = {} # Store the latest edit2correct mean for each unique samples
        self.est_var_type12_error = {} # Store the estimated variance type 1 error for each unique samples


    def _validate_config(self):
        config = self.config
        # number of GPUs total
        n_gpus = config.trainer.n_gpus_per_node * config.trainer.nnodes

        # 1. Check total batch size for data correctness
        real_train_batch_size = config.data.train_batch_size * config.actor_rollout_ref.rollout.n
        assert real_train_batch_size % n_gpus == 0, \
            f"real_train_batch_size ({real_train_batch_size}) must be divisible by total n_gpus ({n_gpus})."

        # A helper function to check "micro_batch_size" vs "micro_batch_size_per_gpu"
        # We throw an error if the user sets both. The new convention is "..._micro_batch_size_per_gpu".
        def check_mutually_exclusive(mbs, mbs_per_gpu, name: str):
            if mbs is None and mbs_per_gpu is None:
                raise ValueError(f"[{name}] Please set at least one of '{name}.micro_batch_size' or "
                                 f"'{name}.micro_batch_size_per_gpu'.")

            if mbs is not None and mbs_per_gpu is not None:
                raise ValueError(f"[{name}] You have set both '{name}.micro_batch_size' AND "
                                 f"'{name}.micro_batch_size_per_gpu'. Please remove '{name}.micro_batch_size' "
                                 f"because only '*_micro_batch_size_per_gpu' is supported (the former is deprecated).")

        if not config.actor_rollout_ref.actor.use_dynamic_bsz:
            # actor: ppo_micro_batch_size vs. ppo_micro_batch_size_per_gpu
            check_mutually_exclusive(config.actor_rollout_ref.actor.ppo_micro_batch_size,
                                     config.actor_rollout_ref.actor.ppo_micro_batch_size_per_gpu,
                                     "actor_rollout_ref.actor")

            # reference: log_prob_micro_batch_size vs. log_prob_micro_batch_size_per_gpu
            check_mutually_exclusive(config.actor_rollout_ref.ref.log_prob_micro_batch_size,
                                     config.actor_rollout_ref.ref.log_prob_micro_batch_size_per_gpu,
                                     "actor_rollout_ref.ref")

            #  The rollout section also has log_prob_micro_batch_size vs. log_prob_micro_batch_size_per_gpu
            check_mutually_exclusive(config.actor_rollout_ref.rollout.log_prob_micro_batch_size,
                                     config.actor_rollout_ref.rollout.log_prob_micro_batch_size_per_gpu,
                                     "actor_rollout_ref.rollout")

        if self.use_critic and not config.critic.use_dynamic_bsz:
            # Check for critic micro-batch size conflicts
            check_mutually_exclusive(config.critic.ppo_micro_batch_size, config.critic.ppo_micro_batch_size_per_gpu,
                                     "critic")

        # Check for reward model micro-batch size conflicts
        if config.reward_model.enable and not config.reward_model.use_dynamic_bsz:
            check_mutually_exclusive(config.reward_model.micro_batch_size, config.reward_model.micro_batch_size_per_gpu,
                                     "reward_model")

        # Actor
        # if NOT dynamic_bsz, we must ensure:
        #    ppo_mini_batch_size is divisible by ppo_micro_batch_size
        #    ppo_micro_batch_size * sequence_parallel_size >= n_gpus
        if not config.actor_rollout_ref.actor.use_dynamic_bsz:
            sp_size = config.actor_rollout_ref.actor.get('ulysses_sequence_parallel_size', 1)
            if config.actor_rollout_ref.actor.ppo_micro_batch_size is not None:
                assert config.actor_rollout_ref.actor.ppo_mini_batch_size % config.actor_rollout_ref.actor.ppo_micro_batch_size == 0
                assert config.actor_rollout_ref.actor.ppo_micro_batch_size * sp_size >= n_gpus

        # critic
        if self.use_critic and not config.critic.use_dynamic_bsz:
            sp_size = config.critic.get('ulysses_sequence_parallel_size', 1)
            if config.critic.ppo_micro_batch_size is not None:
                assert config.critic.ppo_mini_batch_size % config.critic.ppo_micro_batch_size == 0
                assert config.critic.ppo_micro_batch_size * sp_size >= n_gpus

        # Check if use_remove_padding is enabled when using sequence parallelism for fsdp
        if config.actor_rollout_ref.actor.strategy == 'fsdp':
            if config.actor_rollout_ref.actor.get('ulysses_sequence_parallel_size', 1) > 1 or \
                    config.actor_rollout_ref.ref.get('ulysses_sequence_parallel_size', 1) > 1:
                assert config.actor_rollout_ref.model.use_remove_padding, \
                    "When using sequence parallelism for actor/ref policy, you must enable `use_remove_padding`."

        if self.use_critic and config.critic.strategy == 'fsdp':
            if config.critic.get('ulysses_sequence_parallel_size', 1) > 1:
                assert config.critic.model.use_remove_padding, \
                    "When using sequence parallelism for critic, you must enable `use_remove_padding`."

        if config.data.get('val_batch_size', None) is not None:
            print(
                f"WARNING: val_batch_size is deprecated. Validation datasets are sent to inference engines as a whole batch, which will schedule the memory themselves."
            )

        print("[validate_config] All configuration checks passed successfully!")

    def _create_dataloader(self):
        # TODO: we have to make sure the batch size is divisible by the dp size
        self.train_dataset = RLHFDataset(parquet_files=self.config.data.train_files,
                                         tokenizer=self.tokenizer,
                                         processor=self.processor,
                                         prompt_key=self.config.data.prompt_key,
                                         image_key=self.config.data.get('image_key', 'images'),
                                         max_prompt_length=self.config.data.max_prompt_length,
                                         filter_prompts=True,
                                         return_raw_chat=self.config.data.get('return_raw_chat', False),
                                         truncation='error',
                                         train_ratio = self.config.data.train_ratio,
                                         train_ratio_seed=self.config.data.get('train_ratio_seed', None),
                                         preselect=self.config.data.get('preselect', None))
        # use sampler for better ckpt resume
        if self.config.data.shuffle:
            train_dataloader_generator = torch.Generator()
            train_dataloader_generator.manual_seed(self.config.data.get('seed', 1))
            base_sampler = RandomSampler(data_source=self.train_dataset, generator=train_dataloader_generator)
        else:
            base_sampler = SequentialSampler(data_source=self.train_dataset)
            

        # Define a helper to compute the selection metric.
        self.rowindex2rawindex = self.train_dataset.get_all_prompt_ids_inorder()
        def selection_fn(idx):
            idx =  self.rowindex2rawindex[idx] #TODO
            metric_type = self.config.active_strategy.selection_metric
            if metric_type == "variance":
                return self.prev_variances[idx]
            elif metric_type == "reward":
                return -self.latest_reward_mean[idx]
            elif metric_type == "variance_and_clipratio":
                return (
                    self.prev_variances[idx]
                    + self.latest_clippedans_mean[idx] * 10  
                )
            elif metric_type == "clipratio_and_variance":
                return (
                    self.prev_variances[idx]*10
                    + self.latest_clippedans_mean[idx]
                )
            elif metric_type == "lowreward_and_variance":
                return (
                    self.prev_variances[idx] * 10
                    - self.latest_reward_mean[idx]
                )
            elif metric_type == "highreward_and_clipratio_1":
                return (
                    self.latest_reward_mean[idx]
                    + self.latest_clippedans_mean[idx] * 10
                )
            elif metric_type == "lowreward_and_clipratio_2":
                return (
                    -self.latest_reward_mean[idx]
                    + self.latest_clippedans_mean[idx] * 10
                )
            else:
                raise ValueError(
                    f"Unsupported selection metric: {metric_type}"
                )
                

        if self.config.active_strategy.strategy_type == "greedy":
            base_batch_sampler = BatchSampler(base_sampler, batch_size=self.config.data.train_batch_size * 2, drop_last=True)
            # Wrap the base batch sampler with the GreedyBatchSampler.
            self.sampler = GreedyBatchSampler(
                base_batch_sampler=base_batch_sampler,
                selection_fn=selection_fn,
                greedy_top_percent=self.config.active_strategy.greedy_top_percent,
                greedy_exploration_ratio=self.config.active_strategy.greedy_exploration_ratio
            )
            print("len of greedy_sampler", len(self.sampler))
        elif self.config.active_strategy.strategy_type == "fixordergreedy":
            assert self.config.active_strategy.greedy_top_percent == 0.0, \
                "greedy_top_percent > 0 is not supported for greedy_fixedorder"
            if self.config.active_strategy.selection_metric == "variance":
                score_threshold = 0.0
            elif self.config.active_strategy.selection_metric == "clipratio_and_variance":
                score_threshold = 0.5 #0.0*10 + 0.5 
            else:
                score_threshold = None
            if self.config.active_strategy.get("size_threshold",None):
                score_threshold = None # Override the score_threshold
                size_threshold = self.config.active_strategy.size_threshold
            else:
                size_threshold = None
                
            
            assert not self.config.active_strategy.get("shufflefixorder", False), \
                "We don't support shufflefixorder for fixordergreedy since it's performance is not good."
            self.sampler = ScoreOrderedSampler(
                dataset_size=len(self.train_dataset),
                selection_fn=selection_fn,
                base_sampler=base_sampler,
                score_threshold=score_threshold,
                size_threshold=size_threshold,
                greedy_exploration_ratio=self.config.active_strategy.greedy_exploration_ratio,
                descending=True,
            )
        else:
            self.sampler = base_sampler

        batch_size = self.config.data.train_batch_size
        if self.config.active_strategy.strategy_type == "greedy":
            # For batch sampler, we don't need to pass in the batch_size.
            self.train_dataloader = StatefulDataLoader(dataset=self.train_dataset,
                                                num_workers=8,
                                                collate_fn=collate_fn,
                                                batch_sampler=self.sampler)
        else:
            self.train_dataloader = StatefulDataLoader(dataset=self.train_dataset,
                                                batch_size=batch_size,
                                                num_workers=8,
                                                drop_last=True,
                                                collate_fn=collate_fn,
                                                sampler=self.sampler)

        self.val_dataset = RLHFDataset(parquet_files=self.config.data.val_files,
                                       tokenizer=self.tokenizer,
                                       processor=self.processor,
                                       prompt_key=self.config.data.prompt_key,
                                       image_key=self.config.data.get('image_key', 'images'),
                                       max_prompt_length=self.config.data.max_prompt_length,
                                       filter_prompts=True,
                                       return_raw_chat=self.config.data.get('return_raw_chat', False),
                                       truncation='error')
        self.val_dataloader = StatefulDataLoader(
            dataset=self.val_dataset,
            # Validation datasets are sent to inference engines as a whole batch,
            # which will schedule the memory themselves.
            batch_size=len(self.val_dataset),
            num_workers=8,
            shuffle=False,
            drop_last=False,
            collate_fn=collate_fn)

        assert len(self.train_dataloader) >= 1
        assert len(
            self.val_dataloader
        ) == 1, "Validation dataloader must have a single batch, which inference engines will schedule the memory themselves."

        print(f'Size of train dataloader: {len(self.train_dataloader)}')

        # inject total_training_steps to actor/critic optim_config. This is hacky.
        total_training_steps = len(self.train_dataloader) * self.config.trainer.total_epochs

        if self.config.trainer.total_training_steps is not None:
            total_training_steps = self.config.trainer.total_training_steps

        self.total_training_steps = total_training_steps
        print(f'Total training steps: {self.total_training_steps}')

        OmegaConf.set_struct(self.config, True)
        with open_dict(self.config):
            self.config.actor_rollout_ref.actor.optim.total_training_steps = total_training_steps
            self.config.critic.optim.total_training_steps = total_training_steps


    def _maybe_log_val_generations_to_wandb(self, inputs, outputs, scores):
        """Log a table of validation samples to wandb"""

        generations_to_log = self.config.trainer.val_generations_to_log_to_wandb

        if generations_to_log == 0:
            return

        if generations_to_log > 0 and 'wandb' not in self.config.trainer.logger:
            print(
                'WARNING: `val_generations_to_log_to_wandb` is set to a positive value, but no wandb logger is found. ')
            return

        import wandb
        import numpy as np

        # Create tuples of (input, output, score) and sort by input text
        samples = list(zip(inputs, outputs, scores))
        samples.sort(key=lambda x: x[0])  # Sort by input text

        # Use fixed random seed for deterministic shuffling
        rng = np.random.RandomState(42)
        rng.shuffle(samples)

        # Take first N samples after shuffling
        samples = samples[:generations_to_log]

        # Create column names for all samples
        columns = ["step"] + sum([[f"input_{i+1}", f"output_{i+1}", f"score_{i+1}"] for i in range(len(samples))], [])

        if not hasattr(self, 'validation_table'):
            # Initialize the table on first call
            self.validation_table = wandb.Table(columns=columns)

        # Create a new table with same columns and existing data
        # Workaround for https://github.com/wandb/wandb/issues/2981#issuecomment-1997445737
        new_table = wandb.Table(columns=columns, data=self.validation_table.data)

        # Add new row with all data
        row_data = []
        row_data.append(self.global_steps)
        for sample in samples:
            row_data.extend(sample)

        new_table.add_data(*row_data)
        # Update reference and log
        wandb.log({"val/generations": new_table}, step=self.global_steps)
        self.validation_table = new_table
        
        
    def compute_per_prompt_stats(self, batch, clip_persample):
        # Keep track of the stats chanege of all the prompts.
        batch_indices = np.array(batch.non_tensor_batch['index'], dtype=object)
        # Get unique indices and their first occurrence indices.
        unique_ids, first_occurrence = np.unique(batch_indices, return_index=True)
        var_est_error, rewardmean_est_error = 0, 0
        var_est_error_type2 = 0  # for type 12 error: if the gound trutch is 0 but predicted is not
        var_est_error_type1 = 0 # for type 1 error: if the gound trutch is not 0 but predicted is 0
        total_var, total_rewardmean = 0, 0
        for unique_id, i in zip(unique_ids, first_occurrence):
            # track the variance of the rewards
            variance = (batch.batch['rewards_std'][i]) ** 2
            var_est_error += np.absolute(variance-self.prev_variances[unique_id])/len(unique_ids)
            if variance == 0 and self.prev_variances[unique_id] != 0:
                var_est_error_type2 += 1
                self.est_var_type12_error[unique_id][1]+=1
            elif variance != 0 and self.prev_variances[unique_id] == 0:
                var_est_error_type1 += 1
                self.est_var_type12_error[unique_id][0]+=1
            total_var += variance/len(unique_ids)
            self.prev_variances[unique_id] = variance
            # track the visit counts
            self.visit_counts[unique_id] += 1
            # track the reward mean
            rewardmean_est_error += np.absolute(batch.batch['rewards_mean'][i].item()-self.latest_reward_mean[unique_id])/len(unique_ids)
            self.latest_reward_mean[unique_id] = batch.batch['rewards_mean'][i].item()
            self.latest_edit2correct_counts[unique_id] = batch.batch['edit2correct_counts'][i].item()
            total_rewardmean += np.absolute(self.latest_reward_mean[unique_id])/len(unique_ids)
         
        total_clipppedans_mean = 0
        clippedansmean_est_error = 0
        tmp_latest_clippedans_mean = defaultdict(list) 
        for i, unique_id in enumerate(batch_indices):
            tmp_latest_clippedans_mean[unique_id].append(clip_persample[i])
        for unique_id, clipped_an_mean in tmp_latest_clippedans_mean.items():
            clippedansmean_est_error += np.absolute(
                self.latest_clippedans_mean[unique_id]
                - np.mean(clipped_an_mean)
            ) / len(unique_ids)
            self.latest_clippedans_mean[unique_id] = np.mean(clipped_an_mean)
            total_clipppedans_mean += np.absolute(
                self.latest_clippedans_mean[unique_id]
            ) / len(unique_ids)

        return{
            "est_var_error/mean": var_est_error,
            "est_var_error/ratio": var_est_error/total_var,
            "est_var_error/type1": var_est_error_type1,
            "est_var_error/type2": var_est_error_type2,
            "est_rewardmean_error/mean": rewardmean_est_error,
            "est_rewardmean_error/ratio": rewardmean_est_error/total_rewardmean,
            "est_clippedansmean_error/mean": clippedansmean_est_error,
            "est_clippedansmean_error/ratio": clippedansmean_est_error/total_clipppedans_mean,
            }
        
    def _maybe_log_train_generations_to_wandb(self, batch, epoch, end_of_epoch=False):
        """Log a table of training samples to wandb"""
        # For a subset of tracked prompts, we also track their outputs texts
        if batch is not None:
            batch_indices = np.array(batch.non_tensor_batch['index'], dtype=object)
            for i, raw_index in enumerate(batch_indices):
                # For each tracked prompt, we only record a pair of 0/1 rewarded text
                if raw_index in set(self.tracked_samples_idx):
                    current_reward = batch.batch['token_level_scores'][i].sum(dim=-1).item()
                    if "prompt" not in self.tracked_texts[raw_index]:
                        self.tracked_texts[raw_index]["prompt"] = self.tokenizer.decode(batch.batch['prompts'][i], skip_special_tokens=True)
                    if current_reward in self.tracked_texts[raw_index]:
                        continue
                    output_id = batch.batch['responses'][i] if "edit_responses" not in batch.batch.keys() else batch.batch['edit_responses'][i]
                    output_text = self.tokenizer.decode(output_id, skip_special_tokens=True) 
                    self.tracked_texts[raw_index][current_reward] = output_text
                
        if end_of_epoch:
            print(f"Logging train generations to wandb for epoch {epoch}")
            columns = ["epoch"] + [f"prompt_{i}" for i in self.tracked_samples_idx]
            if not hasattr(self, "train_table"):
                self.train_table = wandb.Table(columns=columns)
            new_table = wandb.Table(columns=columns, data=self.train_table.data)
            row_data = [epoch]
            for i in self.tracked_samples_idx:
                row_data.append(json.dumps(self.tracked_texts[i]))
            new_table.add_row(*row_data)
            wandb.log({"train/generations": new_table}, step=self.global_steps)
            self.train_table = new_table
        
    def _validate(self, use_editval=False):
        reward_tensor_lst = []
        data_source_lst = []

        # Lists to collect samples for the table
        sample_inputs = []
        sample_outputs = []
        sample_scores = []

        for test_data in self.val_dataloader:
            test_batch = DataProto.from_single_dict(test_data)

            # we only do validation on rule-based rm
            if self.config.reward_model.enable and test_batch[0].non_tensor_batch['reward_model']['style'] == 'model':
                return {}

            # Store original inputs
            input_ids = test_batch.batch['input_ids']
            input_texts = [self.tokenizer.decode(ids, skip_special_tokens=True) for ids in input_ids]
            sample_inputs.extend(input_texts)

            if 'multi_modal_inputs' in test_batch.non_tensor_batch.keys():
                test_gen_batch = test_batch.pop(
                    batch_keys=['input_ids', 'attention_mask', 'position_ids'],
                    non_tensor_batch_keys=['raw_prompt_ids', 'multi_modal_data', 'multi_modal_inputs'],
                )
            else:
                test_gen_batch = test_batch.pop(
                    batch_keys=['input_ids', 'attention_mask', 'position_ids'],
                    non_tensor_batch_keys=['raw_prompt_ids'],
                )

            test_gen_batch.meta_info = {
                'eos_token_id': self.tokenizer.eos_token_id,
                'pad_token_id': self.tokenizer.pad_token_id,
                'recompute_log_prob': False,
                'do_sample': False,
                'validate': True,
                "use_edit_for_validation": use_editval,
            }

            # pad to be divisible by dp_size
            test_gen_batch_padded, pad_size = pad_dataproto_to_divisor(test_gen_batch, self.actor_rollout_wg.world_size)
            test_output_gen_batch_padded = self.actor_rollout_wg.generate_sequences(test_gen_batch_padded)
            # unpad
            test_output_gen_batch = unpad_dataproto(test_output_gen_batch_padded, pad_size=pad_size)
            print('validation generation end')

            # Store generated outputs
            output_ids = test_output_gen_batch.batch['responses'] if 'edit_responses' not in test_output_gen_batch.batch.keys() else test_output_gen_batch.batch['edit_responses']
            output_texts = [self.tokenizer.decode(ids, skip_special_tokens=True) for ids in output_ids]
            sample_outputs.extend(output_texts)

            test_batch = test_batch.union(test_output_gen_batch)

            # evaluate using reward_function
            reward_tensor = self.val_reward_fn(test_batch)

            # Store scores
            scores = reward_tensor.sum(-1).cpu().tolist()
            sample_scores.extend(scores)

            reward_tensor_lst.append(reward_tensor)
            data_source_lst.append(test_batch.non_tensor_batch.get('data_source', ['unknown'] * reward_tensor.shape[0]))

        self._maybe_log_val_generations_to_wandb(inputs=sample_inputs, outputs=sample_outputs, scores=sample_scores)

        reward_tensor = torch.cat(reward_tensor_lst, dim=0).sum(-1).cpu()  # (batch_size,)
        data_sources = np.concatenate(data_source_lst, axis=0)

        # evaluate test_score based on data source
        data_source_reward = {}
        for i in range(reward_tensor.shape[0]):
            data_source = data_sources[i]
            if data_source not in data_source_reward:
                data_source_reward[data_source] = []
            data_source_reward[data_source].append(reward_tensor[i].item())

        metric_dict = {}
        for data_source, rewards in data_source_reward.items():
            if use_editval:
                metric_dict[f'val_editval/test_score/{data_source}'] = np.mean(rewards)
            else:
                metric_dict[f'val/test_score/{data_source}'] = np.mean(rewards)

        return metric_dict
    

    def init_workers(self):
        """Init resource pool and worker group"""
        self.resource_pool_manager.create_resource_pool()

        self.resource_pool_to_cls = {pool: {} for pool in self.resource_pool_manager.resource_pool_dict.values()}

        # create actor and rollout
        if self.hybrid_engine:
            resource_pool = self.resource_pool_manager.get_resource_pool(Role.ActorRollout)
            actor_rollout_cls = RayClassWithInitArgs(cls=self.role_worker_mapping[Role.ActorRollout],
                                                     config=self.config.actor_rollout_ref,
                                                     role='actor_rollout')
            self.resource_pool_to_cls[resource_pool]['actor_rollout'] = actor_rollout_cls
        else:
            raise NotImplementedError

        # create critic
        if self.use_critic:
            resource_pool = self.resource_pool_manager.get_resource_pool(Role.Critic)
            critic_cls = RayClassWithInitArgs(cls=self.role_worker_mapping[Role.Critic], config=self.config.critic)
            self.resource_pool_to_cls[resource_pool]['critic'] = critic_cls

        # create reference policy if needed
        if self.use_reference_policy:
            resource_pool = self.resource_pool_manager.get_resource_pool(Role.RefPolicy)
            ref_policy_cls = RayClassWithInitArgs(self.role_worker_mapping[Role.RefPolicy],
                                                  config=self.config.actor_rollout_ref,
                                                  role='ref')
            self.resource_pool_to_cls[resource_pool]['ref'] = ref_policy_cls

        # create a reward model if reward_fn is None
        if self.use_rm:
            # we create a RM here
            resource_pool = self.resource_pool_manager.get_resource_pool(Role.RewardModel)
            rm_cls = RayClassWithInitArgs(self.role_worker_mapping[Role.RewardModel], config=self.config.reward_model)
            self.resource_pool_to_cls[resource_pool]['rm'] = rm_cls

        # initialize WorkerGroup
        # NOTE: if you want to use a different resource pool for each role, which can support different parallel size,
        # you should not use `create_colocated_worker_cls`. Instead, directly pass different resource pool to different worker groups.
        # See https://github.com/volcengine/verl/blob/master/examples/ray/tutorial.ipynb for more information.
        all_wg = {}
        self.wg_dicts = []
        for resource_pool, class_dict in self.resource_pool_to_cls.items():
            worker_dict_cls = create_colocated_worker_cls(class_dict=class_dict)
            wg_dict = self.ray_worker_group_cls(resource_pool=resource_pool, ray_cls_with_init=worker_dict_cls)
            spawn_wg = wg_dict.spawn(prefix_set=class_dict.keys())
            all_wg.update(spawn_wg)
            # keep the referece of WorkerDict to support ray >= 2.31. Ref: https://github.com/ray-project/ray/pull/45699
            self.wg_dicts.append(wg_dict)

        if self.use_critic:
            self.critic_wg = all_wg['critic']
            self.critic_wg.init_model()

        if self.use_reference_policy:
            self.ref_policy_wg = all_wg['ref']
            self.ref_policy_wg.init_model()

        if self.use_rm:
            self.rm_wg = all_wg['rm']
            self.rm_wg.init_model()

        # we should create rollout at the end so that vllm can have a better estimation of kv cache memory
        self.actor_rollout_wg = all_wg['actor_rollout']
        self.actor_rollout_wg.init_model()

    def _save_checkpoint(self):
        # path: given_path + `/global_step_{global_steps}` + `/actor`
        local_global_step_folder = os.path.join(self.config.trainer.default_local_dir,
                                                f'global_step_{self.global_steps}')
        actor_local_path = os.path.join(local_global_step_folder, 'actor')

        actor_remote_path = None if self.config.trainer.default_hdfs_dir is None else os.path.join(
            self.config.trainer.default_hdfs_dir, f'global_step_{self.global_steps}', 'actor')
        self.actor_rollout_wg.save_checkpoint(actor_local_path,
                                              actor_remote_path,
                                              self.global_steps,
                                              remove_previous_ckpt=self.config.trainer.remove_previous_ckpt_in_save)

        if self.use_critic:
            critic_local_path = os.path.join(local_global_step_folder, 'critic')
            critic_remote_path = None if self.config.trainer.default_hdfs_dir is None else os.path.join(
                self.config.trainer.default_hdfs_dir, f'global_step_{self.global_steps}', 'critic')
            self.critic_wg.save_checkpoint(critic_local_path,
                                           critic_remote_path,
                                           self.global_steps,
                                           remove_previous_ckpt=self.config.trainer.remove_previous_ckpt_in_save)

        # save dataloader
        dataloader_local_path = os.path.join(local_global_step_folder, 'data.pt')
        dataloader_state_dict = self.train_dataloader.state_dict()
        torch.save(dataloader_state_dict, dataloader_local_path)

        # latest checkpointed iteration tracker (for atomic usage)
        local_latest_checkpointed_iteration = os.path.join(self.config.trainer.default_local_dir,
                                                           'latest_checkpointed_iteration.txt')
        with open(local_latest_checkpointed_iteration, 'w') as f:
            f.write(str(self.global_steps))

        # Save various prompt related stats to file
        prev_variances_path = os.path.join(
            self.config.trainer.default_local_dir, 
            f'global_step_{self.global_steps}', 
            'prev_variances.pt'
        )
        visited_counts_path = os.path.join(
            self.config.trainer.default_local_dir, 
            f'global_step_{self.global_steps}', 
            'visited_counts.pt'
        )
        latest_rewards_mean_path = os.path.join(
            self.config.trainer.default_local_dir, 
            f'global_step_{self.global_steps}', 
            'latest_rewards_mean.pt'
        )
        latest_clippedans_mean_path = os.path.join(
            self.config.trainer.default_local_dir, 
            f'global_step_{self.global_steps}', 
            'latest_clippedans_mean.pt'
        )
        latest_edit2correct_counts_path = os.path.join(
            self.config.trainer.default_local_dir, 
            f'global_step_{self.global_steps}', 
            'latest_edit2correct_counts.pt'
        )
        est_var_type12_error_path = os.path.join(
            self.config.trainer.default_local_dir, 
            f'global_step_{self.global_steps}', 
            'est_var_type12_error.pt'
        )
        
        torch.save(self.prev_variances, prev_variances_path)
        torch.save(self.visit_counts, visited_counts_path)
        torch.save(self.latest_reward_mean, latest_rewards_mean_path)
        torch.save(self.latest_clippedans_mean, latest_clippedans_mean_path)
        torch.save(self.latest_edit2correct_counts, latest_edit2correct_counts_path)
        torch.save(self.est_var_type12_error, est_var_type12_error_path)

    def _load_checkpoint(self):
        if self.config.trainer.resume_mode == 'disable':
            return 0

        # load from hdfs
        if self.config.trainer.default_hdfs_dir is not None:
            NotImplementedError('load from hdfs is not implemented yet')
        else:
            checkpoint_folder = self.config.trainer.default_local_dir  # TODO: check path
            if not os.path.isabs(checkpoint_folder):
                working_dir = os.getcwd()
                checkpoint_folder = os.path.join(working_dir, checkpoint_folder)
            global_step_folder = find_latest_ckpt_path(checkpoint_folder)  # None if no latest

        # find global_step_folder
        if self.config.trainer.resume_mode == 'auto':
            if global_step_folder is None:
                print('Training from scratch')
                return 0
        else:
            if not (self.config.trainer.resume_from_path and global_step_folder is not None):
                assert isinstance(self.config.trainer.resume_mode, str), "resume ckpt must be str type"
                assert 'global_step_' in self.config.trainer.resume_mode, "resume ckpt must specify the global_steps"
                global_step_folder = self.config.trainer.resume_mode
                if not os.path.isabs(global_step_folder):
                    working_dir = os.getcwd()
                    global_step_folder = os.path.join(working_dir, global_step_folder)
        print(f'Load from checkpoint folder: {global_step_folder}')
        # set global step
        self.global_steps = int(global_step_folder.split('global_step_')[-1])

        print(f'Setting global step to {self.global_steps}')
        print(f'Resuming from {global_step_folder}')

        actor_path = os.path.join(global_step_folder, 'actor')
        critic_path = os.path.join(global_step_folder, 'critic')
        # load actor
        self.actor_rollout_wg.load_checkpoint(actor_path,
                                              del_local_after_load=self.config.trainer.del_local_ckpt_after_load)
        # load critic
        if self.use_critic:
            self.critic_wg.load_checkpoint(critic_path,
                                           del_local_after_load=self.config.trainer.del_local_ckpt_after_load)

        # load dataloader,
        # TODO: from remote not implemented yet
        dataloader_local_path = os.path.join(global_step_folder, 'data.pt')
        if os.path.exists(dataloader_local_path):
            dataloader_state_dict = torch.load(dataloader_local_path)
            self.train_dataloader.load_state_dict(dataloader_state_dict)
        else:
            print(f"Warning: No dataloader state found at {dataloader_local_path}, will start from scratch")

        prev_variances_path = os.path.join(global_step_folder, 'prev_variances.pt')
        visited_counts_path = os.path.join(global_step_folder, 'visited_counts.pt')
        latest_rewards_mean_path = os.path.join(global_step_folder, 'latest_rewards_mean.pt')
        latest_clippedans_mean_path = os.path.join(global_step_folder, 'latest_clippedans_mean.pt')
        latest_edit2correct_counts_path = os.path.join(global_step_folder, 'latest_edit2correct_counts.pt')
        est_var_type12_error_path = os.path.join(global_step_folder, 'est_var_type12_error.pt')

        if os.path.exists(prev_variances_path):
            self.prev_variances = torch.load(prev_variances_path)
        else:
            print("No prev_variances checkpoint found. Starting fresh.")
        if os.path.exists(visited_counts_path):
            self.visit_counts = torch.load(visited_counts_path)
        else:
            print("No visit_counts checkpoint found. Starting fresh.")
        if os.path.exists(latest_rewards_mean_path):
            self.latest_reward_mean = torch.load(latest_rewards_mean_path)
        else:
            print("No latest_rewards_mean checkpoint found. Starting fresh.")
        if os.path.exists(latest_clippedans_mean_path):
            self.latest_clippedans_mean = torch.load(latest_clippedans_mean_path)
        else:
            print("No latest_clippedans_mean checkpoint found. Starting fresh.")
        if os.path.exists(latest_edit2correct_counts_path):
            self.latest_edit2correct_counts = torch.load(latest_edit2correct_counts_path)
        else:
            print("No latest_edit2correct_counts checkpoint found. Starting fresh.")
        if os.path.exists(est_var_type12_error_path):
            self.est_var_type12_error = torch.load(est_var_type12_error_path)
        else:
            print("No est_var_type12_error checkpoint found. Starting fresh.")
            
        return 1

    def _balance_batch(self, batch: DataProto, metrics, logging_prefix='global_seqlen'):
        """Reorder the data on single controller such that each dp rank gets similar total tokens"""
        attention_mask = batch.batch['attention_mask']
        batch_size = attention_mask.shape[0]
        global_seqlen_lst = batch.batch['attention_mask'].view(batch_size, -1).sum(-1).tolist()  # (train_batch_size,)
        world_size = self.actor_rollout_wg.world_size
        global_partition_lst = get_seqlen_balanced_partitions(global_seqlen_lst,
                                                              k_partitions=world_size,
                                                              equal_size=True)
        # reorder based on index. The data will be automatically equally partitioned by dispatch function
        global_idx = torch.tensor([j for partition in global_partition_lst for j in partition])
        batch.reorder(global_idx)
        global_balance_stats = log_seqlen_unbalance(seqlen_list=global_seqlen_lst,
                                                    partitions=global_partition_lst,
                                                    prefix=logging_prefix)
        metrics.update(global_balance_stats)

    def fit(self):
        """
        The training loop of PPO.
        The driver process only need to call the compute functions of the worker group through RPC to construct the PPO dataflow.
        The light-weight advantage computation is done on the driver process.
        """
        from verl.utils.tracking import Tracking
        from omegaconf import OmegaConf

        logger = Tracking(project_name=self.config.trainer.project_name,
                          experiment_name=self.config.trainer.experiment_name,
                          default_backend=self.config.trainer.logger,
                          config=OmegaConf.to_container(self.config, resolve=True))

        self.global_steps = 0

        # load checkpoint before doing anything
        resume_from_ckpt = self._load_checkpoint()
        if resume_from_ckpt and self.config.active_strategy.greedy_top_percent > 0:
            raise ValueError("Greedy topp >0 is not supported when resuming from checkpoint.")

        # perform validation before training
        # currently, we only support validation using the reward_function.
        if self.val_reward_fn is not None and self.config.trainer.get('val_before_train', True):
            val_metrics = self._validate()
<<<<<<< HEAD
            if self.config.actor_rollout_ref.actor.rollout.get('use_edit_for_validation', False):
=======
            if self.config.actor_rollout_ref.rollout.get('use_edit_for_validation', False):
>>>>>>> e27b2d1e
                edit_metrics = self._validate(use_editval=True)
                val_metrics.update(edit_metrics)
            pprint(f'Initial validation metrics: {val_metrics}')
            logger.log(data=val_metrics, step=self.global_steps)
            # longer_response_val_metrics = self._validate_longer_response()
            # print(f'Longer response validation metrics: {longer_response_val_metrics}')
            # logger.log(data=longer_response_val_metrics, step=self.global_steps)
            if self.config.trainer.get('val_only', False):
                return


        # Get all subtopics
        all_topics = self.train_dataset.get_all_topics()

        # Add a random sampled subset of the training dataset and track their variance
        num_tracked_samples = 200
        np.random.seed(42)
        self.tracked_samples_idx = np.random.choice(self.train_dataset.get_all_prompt_ids(), num_tracked_samples, replace=False)

        # Initialize the prev_variances, latest_reward_mean and latest_clippedans_mean 
        # if not loaded from checkpoint
        # set the variance, rewardmean and clippedansmean to largest so make sure each has been visited at least once
        for idx in self.train_dataset.get_all_prompt_ids():
            if idx not in self.prev_variances:
                self.prev_variances[idx] = 0.25
            if idx not in self.latest_reward_mean:
                self.latest_reward_mean[idx] = 1
            if idx not in self.latest_clippedans_mean:
                self.latest_clippedans_mean[idx] = 1
            if idx not in self.visit_counts:
                self.visit_counts[idx] = 0
            if idx not in self.latest_edit2correct_counts:
                self.latest_edit2correct_counts[idx] = 1
            if idx not in self.est_var_type12_error:
                self.est_var_type12_error[idx] = [0,0]

        for epoch in range(self.config.trainer.total_epochs):
            self.tracked_texts = {}
            for idx in self.tracked_samples_idx:
               self.tracked_texts[idx] = {}
            
            for batch_idx, batch_dict in enumerate(self.train_dataloader):
                # we start from step 1
                self.global_steps += 1

                metrics = {}
                timing_raw = {}

                batch: DataProto = DataProto.from_single_dict(batch_dict)

                index = batch.non_tensor_batch['index']

                # pop those keys for generation
                if 'multi_modal_inputs' in batch.non_tensor_batch.keys():
                    gen_batch = batch.pop(
                        batch_keys=['input_ids', 'attention_mask', 'position_ids'],
                        non_tensor_batch_keys=['raw_prompt_ids', 'multi_modal_data', 'multi_modal_inputs'],
                    )
                else:
                    gen_batch = batch.pop(
                        batch_keys=['input_ids', 'attention_mask', 'position_ids'],
                        non_tensor_batch_keys=['raw_prompt_ids'],
                    )

                with _timer('step', timing_raw):
                    with _timer('train_step', timing_raw):
                        # generate a batch
                        with _timer('gen', timing_raw):
                            gen_batch.meta_info['epoch'] = epoch
                            gen_batch_output = self.actor_rollout_wg.generate_sequences(gen_batch)

                        # [Note used here.]
                        # if self.config.algorithm.adv_estimator == AdvantageEstimator.REMAX:
                        #     with _timer('gen_max', timing_raw):
                        #         gen_baseline_batch = deepcopy(gen_batch)
                        #         gen_baseline_batch.meta_info['do_sample'] = False
                        #         gen_baseline_output = self.actor_rollout_wg.generate_sequences(gen_baseline_batch)

                        #         batch = batch.union(gen_baseline_output)
                        #         reward_baseline_tensor = self.reward_fn(batch)
                        #         reward_baseline_tensor = reward_baseline_tensor.sum(dim=-1)

                        #         batch.pop(batch_keys=list(gen_baseline_output.batch.keys()))

                        #         batch.batch['reward_baselines'] = reward_baseline_tensor

                        #         del gen_baseline_batch, gen_baseline_output



                        batch.non_tensor_batch['uid'] = np.array([str(uuid.uuid4()) for _ in range(len(batch.batch))],
                                                                dtype=object)
                        
                        # repeat to align with repeated responses in rollout
                        batch = batch.repeat(repeat_times=self.config.actor_rollout_ref.rollout.n, interleave=True)
                        batch = batch.union(gen_batch_output)

                        # balance the number of valid tokens on each dp rank.
                        # Note that this breaks the order of data inside the batch.
                        # Please take care when you implement group based adv computation such as GRPO and rloo
                        self._balance_batch(batch, metrics=metrics)

                        # compute global_valid tokens
                        batch.meta_info['global_token_num'] = torch.sum(batch.batch['attention_mask'], dim=-1).tolist()

                        # recompute old_log_probs
                        with _timer('old_log_prob', timing_raw):
                            old_log_prob = self.actor_rollout_wg.compute_log_prob(batch)
                            batch = batch.union(old_log_prob)

                        if self.use_reference_policy:
                            # compute reference log_prob
                            with _timer('ref', timing_raw):
                                ref_log_prob = self.ref_policy_wg.compute_ref_log_prob(batch)
                                batch = batch.union(ref_log_prob)

                        # compute values
                        if self.use_critic:
                            with _timer('values', timing_raw):
                                values = self.critic_wg.compute_values(batch)
                                batch = batch.union(values)

                        with _timer('adv', timing_raw):
                            # compute scores. Support both model and function-based.
                            # We first compute the scores using reward model. Then, we call reward_fn to combine
                            # the results from reward model and rule-based results.
                            if self.use_rm:
                                # we first compute reward model score
                                reward_tensor = self.rm_wg.compute_rm_score(batch)
                                batch = batch.union(reward_tensor)

                            # we combine with rule-based rm
                            reward_tensor = self.reward_fn(batch)
                            # batch.batch['token_level_scores'] = reward_tensor["original"]
                            # batch.batch['token_level_edit_scores'] = reward_tensor["edit"]
                            batch.batch['token_level_scores'] = reward_tensor



                            # compute rewards. apply_kl_penalty if available
                            if not self.config.actor_rollout_ref.actor.get('use_kl_loss', False):
                                batch, kl_metrics = apply_kl_penalty(batch,
                                                                    kl_ctrl=self.kl_ctrl,
                                                                    kl_penalty=self.config.algorithm.kl_penalty)
                                metrics.update(kl_metrics)
                            else:
                                batch.batch['token_level_rewards'] = batch.batch['token_level_scores']


                            # compute advantages, executed on the driver process
                            batch = compute_advantage(batch,
                                                    adv_estimator=self.config.algorithm.adv_estimator,
                                                    gamma=self.config.algorithm.gamma,
                                                    lam=self.config.algorithm.lam,
                                                    num_repeat=self.config.actor_rollout_ref.rollout.n,
                                                    return_std=self.return_rewards_std)
                            

                        # update critic
                        if self.use_critic:
                            with _timer('update_critic', timing_raw):
                                critic_output = self.critic_wg.update_critic(batch)
                            critic_output_metrics = reduce_metrics(critic_output.meta_info['metrics'])
                            metrics.update(critic_output_metrics)

                        # implement critic warmup
                        if self.config.trainer.critic_warmup <= self.global_steps:
                            # update actor
                            with _timer('update_actor', timing_raw):
                                actor_output = self.actor_rollout_wg.update_actor(batch)
                            actor_output_metrics = reduce_metrics(actor_output.meta_info['metrics'])
                            metrics.update(actor_output_metrics)

                    # validate
                    if self.val_reward_fn is not None and self.config.trainer.test_freq > 0 and \
                        self.global_steps % self.config.trainer.test_freq == 0:
                        with _timer('testing', timing_raw):
                            val_metrics: dict = self._validate()
<<<<<<< HEAD
                            if self.config.actor_rollout_ref.actor.rollout.get('use_edit_for_validation', False):
=======
                            if self.config.actor_rollout_ref.rollout.get('use_edit_for_validation', False):
>>>>>>> e27b2d1e
                                edit_metrics = self._validate(use_editval=True)
                                val_metrics.update(edit_metrics)
                            # longer_response_val_metrics = self._validate_longer_response()
                        metrics.update(val_metrics)
                        # metrics.update(longer_response_val_metrics)

                    if self.config.trainer.save_freq > 0 and self.global_steps % self.config.trainer.save_freq == 0:
                        with _timer('save_checkpoint', timing_raw):
                            self._save_checkpoint()


                # collect metrics
                data_metrics, clip_persample = compute_data_metrics(batch=batch, use_critic=self.use_critic)
                metrics.update(data_metrics)
                metrics.update(compute_difficulty_metrics(batch=batch))
                metrics.update(compute_subtopic_metrics(batch=batch, all_topics=all_topics))
                metrics.update(compute_timing_metrics(batch=batch, timing_raw=timing_raw))
                metrics.update(self.compute_per_prompt_stats(batch, clip_persample))
                
                # For a subset of tracked prompts, we also track their outputs texts
                self._maybe_log_train_generations_to_wandb(batch, epoch, end_of_epoch=batch_idx==len(self.train_dataloader)-1)
                    
                if batch_idx==len(self.train_dataloader)-1:
                    visit_counts = np.array(list(self.visit_counts.values()))
                    latest_reward_mean = np.array(list(self.latest_reward_mean.values()))
                    prev_variances = np.array(list(self.prev_variances.values()))
                    latest_clippedans_mean = np.array(list(self.latest_clippedans_mean.values()))
                    latest_edit2correct_counts = np.array(list(self.latest_edit2correct_counts.values()))
                    est_var_type2_error = np.array([item[1] for item in self.est_var_type12_error.values()])
                    metrics.update({"prompts/visit_counts_median": np.median(visit_counts),
                                "prompts/visit_counts_max": np.max(visit_counts),
                                "prompts/visit_counts_min": np.min(visit_counts),
                                "prompts/visit_counts_std": np.std(visit_counts),
                                "prompts/latest_reward_mean_median": np.median(latest_reward_mean),
                                "prompts/latest_reward_mean_mean": np.mean(latest_reward_mean),
                                "prompts/latest_reward_mean_std": np.std(latest_reward_mean),
                                "prompts/variance_mean": np.mean(prev_variances),
                                "prompts/variance_std": np.std(prev_variances),
                                "prompts/variance_median": np.median(prev_variances),
                                "prompts/latest_clippedans_mean_median": np.median(latest_clippedans_mean),
                                "prompts/latest_clippedans_mean_mean": np.mean(latest_clippedans_mean),
                                "prompts/latest_clippedans_mean_std": np.std(latest_clippedans_mean),
                                "prompts/latest_edit2correct_count_mean": np.mean(latest_edit2correct_counts),
                                "prompts/latest_edit2correct_count_std": np.std(latest_edit2correct_counts),
                                "prompts/latest_edit2correct_count_median": np.median(latest_edit2correct_counts),
                                "prompts/latest_edit2correct_count_max": np.max(latest_edit2correct_counts),
                                "prompts/est_var_type2_error_max": np.max(est_var_type2_error),
                                "prompts/est_var_type2_error_median": np.median(est_var_type2_error),
                                "prompts/est_var_type2_error_std": np.std(est_var_type2_error),
                                "epoch_size": len(self.train_dataloader)})
                logger.log(data=metrics, step=self.global_steps)

                if self.global_steps >= self.total_training_steps:
                    # perform validation after training
                    if self.val_reward_fn is not None:
                        val_metrics = self._validate()
<<<<<<< HEAD
                        if self.config.actor_rollout_ref.actor.rollout.get('use_edit_for_validation', False):
=======
                        if self.config.actor_rollout_ref.rollout.get('use_edit_for_validation', False):
>>>>>>> e27b2d1e
                            edit_metrics = self._validate(use_editval=True)
                            val_metrics.update(edit_metrics)
                        # longer_response_val_metrics = self._validate_longer_response()
                        metrics.update(val_metrics)
                        # metrics.update(longer_response_val_metrics)
                        pprint(f'Final validation metrics: {val_metrics}')
                        # pprint(f'Final longer response validation metrics: {longer_response_val_metrics}')
                        logger.log(data=val_metrics, step=self.global_steps)
                    if self.config.trainer.save_freq > 0 and \
                            (self.global_steps - 1) % self.config.trainer.save_freq != 0:
                        with _timer('save_checkpoint', timing_raw):
                            self._save_checkpoint()
                    
                    return
                <|MERGE_RESOLUTION|>--- conflicted
+++ resolved
@@ -1221,11 +1221,7 @@
         # currently, we only support validation using the reward_function.
         if self.val_reward_fn is not None and self.config.trainer.get('val_before_train', True):
             val_metrics = self._validate()
-<<<<<<< HEAD
-            if self.config.actor_rollout_ref.actor.rollout.get('use_edit_for_validation', False):
-=======
             if self.config.actor_rollout_ref.rollout.get('use_edit_for_validation', False):
->>>>>>> e27b2d1e
                 edit_metrics = self._validate(use_editval=True)
                 val_metrics.update(edit_metrics)
             pprint(f'Initial validation metrics: {val_metrics}')
@@ -1404,11 +1400,7 @@
                         self.global_steps % self.config.trainer.test_freq == 0:
                         with _timer('testing', timing_raw):
                             val_metrics: dict = self._validate()
-<<<<<<< HEAD
-                            if self.config.actor_rollout_ref.actor.rollout.get('use_edit_for_validation', False):
-=======
                             if self.config.actor_rollout_ref.rollout.get('use_edit_for_validation', False):
->>>>>>> e27b2d1e
                                 edit_metrics = self._validate(use_editval=True)
                                 val_metrics.update(edit_metrics)
                             # longer_response_val_metrics = self._validate_longer_response()
@@ -1465,11 +1457,7 @@
                     # perform validation after training
                     if self.val_reward_fn is not None:
                         val_metrics = self._validate()
-<<<<<<< HEAD
-                        if self.config.actor_rollout_ref.actor.rollout.get('use_edit_for_validation', False):
-=======
                         if self.config.actor_rollout_ref.rollout.get('use_edit_for_validation', False):
->>>>>>> e27b2d1e
                             edit_metrics = self._validate(use_editval=True)
                             val_metrics.update(edit_metrics)
                         # longer_response_val_metrics = self._validate_longer_response()
