# Copyright 2024 Bytedance Ltd. and/or its affiliates
#
# Licensed under the Apache License, Version 2.0 (the "License");
# you may not use this file except in compliance with the License.
# You may obtain a copy of the License at
#
#     http://www.apache.org/licenses/LICENSE-2.0
#
# Unless required by applicable law or agreed to in writing, software
# distributed under the License is distributed on an "AS IS" BASIS,
# WITHOUT WARRANTIES OR CONDITIONS OF ANY KIND, either express or implied.
# See the License for the specific language governing permissions and
# limitations under the License.
"""
FSDP PPO Trainer with Ray-based single controller.
This trainer supports model-agonistic model initialization with huggingface
"""

from collections import defaultdict
import os
import random
import uuid
import hashlib # for hashing the prompt
from contextlib import contextmanager
from dataclasses import dataclass, field
from enum import Enum
from pprint import pprint
from typing import Type, Dict
from copy import deepcopy
import json


import numpy as np
from codetiming import Timer
from omegaconf import OmegaConf, open_dict
from verl import DataProto
from verl.protocol import pad_dataproto_to_divisor, unpad_dataproto
from verl.single_controller.base import Worker
from verl.single_controller.ray import RayResourcePool, RayWorkerGroup, RayClassWithInitArgs
from verl.single_controller.ray.base import create_colocated_worker_cls
from verl.trainer.ppo import core_algos
from verl.utils.seqlen_balancing import get_seqlen_balanced_partitions, log_seqlen_unbalance
from verl.utils.checkpoint.checkpoint_manager import find_latest_ckpt_path
from verl.utils.dataset.rl_dataset import RLHFDataset, collate_fn
from torch.utils.data import RandomSampler, SequentialSampler, BatchSampler
from torchdata.stateful_dataloader import StatefulDataLoader
from verl.trainer.ppo.samplers import GreedyBatchSampler, ScoreOrderedSampler

WorkerType = Type[Worker]


class Role(Enum):
    """
    To create more roles dynamically, you can subclass Role and add new members
    """
    Actor = 0
    Rollout = 1
    ActorRollout = 2
    Critic = 3
    RefPolicy = 4
    RewardModel = 5
    ActorRolloutRef = 6


class AdvantageEstimator(str, Enum):
    """
    Using an enumeration class to avoid spelling errors in adv_estimator
    """
    GAE = 'gae'
    GRPO = 'grpo'
    REINFORCE_PLUS_PLUS = 'reinforce_plus_plus'
    REMAX = 'remax'
    RLOO = 'rloo'


@dataclass
class ResourcePoolManager:
    """
    Define a resource pool specification. Resource pool will be initialized first.
    Mapping
    """
    resource_pool_spec: dict[str, list[int]]
    mapping: dict[Role, str]
    resource_pool_dict: dict[str, RayResourcePool] = field(default_factory=dict)

    def create_resource_pool(self):
        for resource_pool_name, process_on_nodes in self.resource_pool_spec.items():
            # max_colocate_count means the number of WorkerGroups (i.e. processes) in each RayResourcePool
            # For FSDP backend, we recommend using max_colocate_count=1 that merge all WorkerGroups into one.
            # For Megatron backend, we recommend using max_colocate_count>1 that can utilize different WorkerGroup for differnt models
            resource_pool = RayResourcePool(process_on_nodes=process_on_nodes,
                                            use_gpu=True,
                                            max_colocate_count=1,
                                            name_prefix=resource_pool_name)
            self.resource_pool_dict[resource_pool_name] = resource_pool

    def get_resource_pool(self, role: Role) -> RayResourcePool:
        """Get the resource pool of the worker_cls"""
        return self.resource_pool_dict[self.mapping[role]]


import torch
from verl.utils.torch_functional import masked_mean
import wandb


def apply_kl_penalty(data: DataProto, kl_ctrl: core_algos.AdaptiveKLController, kl_penalty='kl'):
    responses = data.batch['responses']
    response_length = responses.size(1)
    token_level_scores = data.batch['token_level_scores']
    batch_size = data.batch.batch_size[0]
    attention_mask = data.batch['attention_mask']
    response_mask = attention_mask[:, -response_length:]

    # compute kl between ref_policy and current policy
    if 'ref_log_prob' in data.batch.keys():
        kld = core_algos.kl_penalty(data.batch['old_log_probs'], data.batch['ref_log_prob'],
                                    kl_penalty=kl_penalty)  # (batch_size, response_length)
        kld = kld * response_mask
        beta = kl_ctrl.value
    else:
        beta = 0
        kld = torch.zeros_like(response_mask, dtype=torch.float32)

    token_level_rewards = token_level_scores - beta * kld

    current_kl = masked_mean(kld, mask=response_mask, axis=-1)  # average over sequence
    current_kl = torch.mean(current_kl, dim=0).item()

    # according to https://github.com/huggingface/trl/blob/951ca1841f29114b969b57b26c7d3e80a39f75a0/trl/trainer/ppo_trainer.py#L837
    kl_ctrl.update(current_kl=current_kl, n_steps=batch_size)
    data.batch['token_level_rewards'] = token_level_rewards

    metrics = {'critic/kl': current_kl, 'critic/kl_coeff': beta}

    return data, metrics

def compute_batch_estimated_baseline_variance_weighted(data: DataProto):
    # Get the baseline rewards lists and sample indices from the non-tensor part
    ref_rewards_list = data.non_tensor_batch.get("baseline_ref_rewards", None)
    if ref_rewards_list is None:
        raise ValueError("Batch must contain 'baseline_ref_rewards'")

    # Compute weights per rollout (each row in the batch)
    # we need to compute the probs for those baseline

    # weights = torch.exp(data.batch['log_probs'] - data.batch['ref_log_prob']).detach()  # shape: (batch_size,)
    

    # TODO






def compute_advantage(data: DataProto, adv_estimator, gamma=1.0, lam=1.0, num_repeat=1, return_std=False):
    # prepare response group
    # TODO: add other ways to estimate advantages
    if adv_estimator == AdvantageEstimator.GAE:
        assert not return_std, 'return_std is not supported in GAE'
        values = data.batch['values']
        responses = data.batch['responses']
        response_length = responses.size(-1)
        attention_mask = data.batch['attention_mask']
        response_mask = attention_mask[:, -response_length:]
        token_level_rewards = data.batch['token_level_rewards']
        advantages, returns = core_algos.compute_gae_advantage_return(token_level_rewards=token_level_rewards,
                                                                      values=values,
                                                                      eos_mask=response_mask,
                                                                      gamma=gamma,
                                                                      lam=lam)
        data.batch['advantages'] = advantages
        data.batch['returns'] = returns
    elif adv_estimator == AdvantageEstimator.GRPO:
        token_level_rewards = data.batch['token_level_rewards']
        index = data.non_tensor_batch['uid']
        responses = data.batch['responses']
        response_length = responses.size(-1)
        attention_mask = data.batch['attention_mask']
        response_mask = attention_mask[:, -response_length:]
        advantages, returns = core_algos.compute_grpo_outcome_advantage(token_level_rewards=token_level_rewards,
                                                                        eos_mask=response_mask,
                                                                        index=index,
                                                                        return_std=return_std)
        if return_std:
            advantages, rewards_std, rewards_mean, edit2correct_counts = \
                advantages["advantages"], advantages["rewards_std"], advantages["rewards_mean"], advantages["edit2correct_counts"]
        data.batch['advantages'] = advantages
        data.batch['returns'] = returns
        if return_std:
            data.batch['rewards_std'] = rewards_std
            data.batch['rewards_mean'] = rewards_mean
            data.batch['edit2correct_counts'] = edit2correct_counts
    elif adv_estimator == AdvantageEstimator.REINFORCE_PLUS_PLUS:
        assert not return_std, 'return_std is not supported in REINFORCE_PLUS_PLUS'
        token_level_rewards = data.batch['token_level_rewards']
        responses = data.batch['responses']
        response_length = responses.size(-1)
        attention_mask = data.batch['attention_mask']
        response_mask = attention_mask[:, -response_length:]
        advantages, returns = core_algos.compute_reinforce_plus_plus_outcome_advantage(
            token_level_rewards=token_level_rewards, eos_mask=response_mask, gamma=gamma)
        data.batch['advantages'] = advantages
        data.batch['returns'] = returns
    elif adv_estimator == AdvantageEstimator.REMAX:
        assert not return_std, 'return_std is not supported in REMAX'
        token_level_rewards = data.batch['token_level_rewards']
        index = data.non_tensor_batch['uid']
        responses = data.batch['responses']
        response_length = responses.size(-1)
        attention_mask = data.batch['attention_mask']
        response_mask = attention_mask[:, -response_length:]

        reward_baselines = data.batch['reward_baselines']

        advantages, returns = core_algos.compute_remax_outcome_advantage(token_level_rewards=token_level_rewards,
                                                                         reward_baselines=reward_baselines,
                                                                         eos_mask=response_mask)

        data.batch['advantages'] = advantages
        data.batch['returns'] = returns
    elif adv_estimator == AdvantageEstimator.RLOO:
        assert not return_std, 'return_std is not supported in RLOO'
        token_level_rewards = data.batch['token_level_rewards']
        index = data.non_tensor_batch['uid']
        responses = data.batch['responses']
        response_length = responses.size(-1)
        attention_mask = data.batch['attention_mask']
        response_mask = attention_mask[:, -response_length:]
        advantages, returns = core_algos.compute_rloo_outcome_advantage(token_level_rewards=token_level_rewards,
                                                                        eos_mask=response_mask,
                                                                        index=index)
        data.batch['advantages'] = advantages
        data.batch['returns'] = returns
    else:
        raise NotImplementedError
    return data


def reduce_metrics(metrics: dict):
    for key, val in metrics.items():
        metrics[key] = np.mean(val)
    return metrics


def _compute_response_info(batch):
    response_length = batch.batch['responses'].shape[-1]

    prompt_mask = batch.batch['attention_mask'][:, :-response_length]
    response_mask = batch.batch['attention_mask'][:, -response_length:]

    prompt_length = prompt_mask.sum(-1).float()
    response_length = response_mask.sum(-1).float()  # (batch_size,)

    return dict(
        response_mask=response_mask,
        prompt_length=prompt_length,
        response_length=response_length,
    )
    

def compute_difficulty_metrics(batch):
    metrics = {}
    if 'difficulty' in batch.non_tensor_batch:
        difficulty = [d for d in batch.non_tensor_batch["difficulty"] if d is not None] 
        metrics.update({
            'difficulty/mean':
                np.mean(difficulty),
            'difficulty/max':
                np.max(difficulty),
            'difficulty/min':
                np.min(difficulty),
        })
    return metrics

def compute_subtopic_metrics(batch, all_topics):
    batch_abilities = batch.non_tensor_batch['ability']
    metrics = {f'topic_count/{topic}': 0 for topic in all_topics}
    for ability in batch_abilities:
        metrics[f'topic_count/{ability}'] += 1
    return metrics

def compute_data_metrics(batch, use_critic=True):
    # TODO: add response length
    sequence_score = batch.batch['token_level_scores'].sum(-1)
    sequence_reward = batch.batch['token_level_rewards'].sum(-1)

    advantages = batch.batch['advantages']
    returns = batch.batch['returns']

    max_response_length = batch.batch['responses'].shape[-1]

    prompt_mask = batch.batch['attention_mask'][:, :-max_response_length].bool()
    response_mask = batch.batch['attention_mask'][:, -max_response_length:].bool()

    max_prompt_length = prompt_mask.size(-1)

    response_info = _compute_response_info(batch)
    prompt_length = response_info['prompt_length']
    response_length = response_info['response_length']

    valid_adv = torch.masked_select(advantages, response_mask)
    valid_returns = torch.masked_select(returns, response_mask)

    if use_critic:
        values = batch.batch['values']
        valid_values = torch.masked_select(values, response_mask)
        return_diff_var = torch.var(valid_returns - valid_values)
        return_var = torch.var(valid_returns)

    metrics = {
        # score
        'critic/score/mean':
            torch.mean(sequence_score).detach().item(),
        'critic/score/max':
            torch.max(sequence_score).detach().item(),
        'critic/score/min':
            torch.min(sequence_score).detach().item(),
        # reward
        'critic/rewards/mean':
            torch.mean(sequence_reward).detach().item(),
        'critic/rewards/max':
            torch.max(sequence_reward).detach().item(),
        'critic/rewards/min':
            torch.min(sequence_reward).detach().item(),
        # adv
        'critic/advantages/mean':
            torch.mean(valid_adv).detach().item(),
        'critic/advantages/max':
            torch.max(valid_adv).detach().item(),
        'critic/advantages/min':
            torch.min(valid_adv).detach().item(),
        # returns
        'critic/returns/mean':
            torch.mean(valid_returns).detach().item(),
        'critic/returns/max':
            torch.max(valid_returns).detach().item(),
        'critic/returns/min':
            torch.min(valid_returns).detach().item(),
        **({
            # values
            'critic/values/mean': torch.mean(valid_values).detach().item(),
            'critic/values/max': torch.max(valid_values).detach().item(),
            'critic/values/min': torch.min(valid_values).detach().item(),
            # vf explained var
            'critic/vf_explained_var': (1.0 - return_diff_var / (return_var + 1e-5)).detach().item(),
        } if use_critic else {}),

        # response length
        'response_length/mean':
            torch.mean(response_length).detach().item(),
        'response_length/max':
            torch.max(response_length).detach().item(),
        'response_length/min':
            torch.min(response_length).detach().item(),
        'response_length/clip_ratio':
            torch.mean(torch.ge(response_length, max_response_length).float()).detach().item(),
        # prompt length
        'prompt_length/mean':
            torch.mean(prompt_length).detach().item(),
        'prompt_length/max':
            torch.max(prompt_length).detach().item(),
        'prompt_length/min':
            torch.min(prompt_length).detach().item(),
        'prompt_length/clip_ratio':
            torch.mean(torch.eq(prompt_length, max_prompt_length).float()).detach().item(),
    }
    
    # record the clip per prompt
    clip_persample = torch.logical_or(
            torch.eq(response_length, max_response_length).float(),
            torch.gt(prompt_length, max_prompt_length).float()
        )
    return metrics, clip_persample


def compute_timing_metrics(batch, timing_raw):
    response_info = _compute_response_info(batch)
    num_prompt_tokens = torch.sum(response_info['prompt_length']).item()
    num_response_tokens = torch.sum(response_info['response_length']).item()
    num_overall_tokens = num_prompt_tokens + num_response_tokens

    num_tokens_of_section = {
        'gen': num_response_tokens,
        **{
            name: num_overall_tokens for name in ['ref', 'values', 'adv', 'update_critic', 'update_actor']
        },
    }

    return {
        **{
            f'timing_s/{name}': value for name, value in timing_raw.items()
        },
        **{
            f'timing_per_token_ms/{name}': timing_raw[name] * 1000 / num_tokens_of_section[name] for name in set(num_tokens_of_section.keys(
            )) & set(timing_raw.keys())
        },
    }


@contextmanager
def _timer(name: str, timing_raw: Dict[str, float]):
    with Timer(name=name, logger=None) as timer:
        yield
    timing_raw[name] = timer.last


class RayPPOTrainer(object):
    """
    Note that this trainer runs on the driver process on a single CPU/GPU node.
    """

    # TODO: support each role have individual ray_worker_group_cls,
    # i.e., support different backend of different role
    def __init__(self,
                 config,
                 tokenizer,
                 role_worker_mapping: dict[Role, WorkerType],
                 resource_pool_manager: ResourcePoolManager,
                 ray_worker_group_cls: RayWorkerGroup = RayWorkerGroup,
                 processor=None,
                 reward_fn=None,
                 val_reward_fn=None):

        # assert torch.cuda.is_available(), 'cuda must be available on driver'
        


        self.tokenizer = tokenizer
        self.processor = processor
        self.config = config
        self.reward_fn = reward_fn
        self.val_reward_fn = val_reward_fn

        self.hybrid_engine = config.actor_rollout_ref.hybrid_engine
        assert self.hybrid_engine, 'Currently, only support hybrid engine'

        if self.hybrid_engine:
            assert Role.ActorRollout in role_worker_mapping, f'{role_worker_mapping.keys()=}'

        self.role_worker_mapping = role_worker_mapping
        self.resource_pool_manager = resource_pool_manager
        self.use_reference_policy = Role.RefPolicy in role_worker_mapping
        self.use_rm = Role.RewardModel in role_worker_mapping
        self.ray_worker_group_cls = ray_worker_group_cls

        # define KL control
        if self.use_reference_policy:
            if config.algorithm.kl_ctrl.type == 'fixed':
                self.kl_ctrl = core_algos.FixedKLController(kl_coef=config.algorithm.kl_ctrl.kl_coef)
            elif config.algorithm.kl_ctrl.type == 'adaptive':
                assert config.algorithm.kl_ctrl.horizon > 0, f'horizon must be larger than 0. Got {config.critic.kl_ctrl.horizon}'
                self.kl_ctrl = core_algos.AdaptiveKLController(init_kl_coef=config.algorithm.kl_ctrl.kl_coef,
                                                               target_kl=config.algorithm.kl_ctrl.target_kl,
                                                               horizon=config.algorithm.kl_ctrl.horizon)
            else:
                raise NotImplementedError
        else:
            self.kl_ctrl = core_algos.FixedKLController(kl_coef=0.)

        if self.config.algorithm.adv_estimator == AdvantageEstimator.GAE:
            self.use_critic = True
        elif self.config.algorithm.adv_estimator in [
                AdvantageEstimator.GRPO, AdvantageEstimator.REINFORCE_PLUS_PLUS, AdvantageEstimator.REMAX,
                AdvantageEstimator.RLOO
        ]:
            self.use_critic = False
        else:
            raise NotImplementedError

        self._validate_config()
        self._create_dataloader()
        
        # change save_freq if save_freq_epoch is set
        if config.trainer.save_freq_epoch > 0:
            config.trainer.save_freq = config.trainer.save_freq_epoch * len(self.train_dataloader)

        # Track latest stats for each unique prompt
        self.return_rewards_std = True
        self.prev_variances = {}
        self.visit_counts = {} # Store the number of visits for each unique samples
        self.latest_reward_mean = {} # Store the latest reward mean for each unique samples
        self.latest_clippedans_mean = {} # Store the latest clipped answer mean for each unique samples
        self.latest_edit2correct_counts = {} # Store the latest edit2correct counts for each unique samples
        self.latest_edit2correct_mean = {} # Store the latest edit2correct mean for each unique samples
        self.est_var_type12_error = {} # Store the estimated variance type 1 error for each unique samples


    def _validate_config(self):
        config = self.config
        # number of GPUs total
        n_gpus = config.trainer.n_gpus_per_node * config.trainer.nnodes

        # 1. Check total batch size for data correctness
        real_train_batch_size = config.data.train_batch_size * config.actor_rollout_ref.rollout.n
        assert real_train_batch_size % n_gpus == 0, \
            f"real_train_batch_size ({real_train_batch_size}) must be divisible by total n_gpus ({n_gpus})."

        # A helper function to check "micro_batch_size" vs "micro_batch_size_per_gpu"
        # We throw an error if the user sets both. The new convention is "..._micro_batch_size_per_gpu".
        def check_mutually_exclusive(mbs, mbs_per_gpu, name: str):
            if mbs is None and mbs_per_gpu is None:
                raise ValueError(f"[{name}] Please set at least one of '{name}.micro_batch_size' or "
                                 f"'{name}.micro_batch_size_per_gpu'.")

            if mbs is not None and mbs_per_gpu is not None:
                raise ValueError(f"[{name}] You have set both '{name}.micro_batch_size' AND "
                                 f"'{name}.micro_batch_size_per_gpu'. Please remove '{name}.micro_batch_size' "
                                 f"because only '*_micro_batch_size_per_gpu' is supported (the former is deprecated).")

        if not config.actor_rollout_ref.actor.use_dynamic_bsz:
            # actor: ppo_micro_batch_size vs. ppo_micro_batch_size_per_gpu
            check_mutually_exclusive(config.actor_rollout_ref.actor.ppo_micro_batch_size,
                                     config.actor_rollout_ref.actor.ppo_micro_batch_size_per_gpu,
                                     "actor_rollout_ref.actor")

            # reference: log_prob_micro_batch_size vs. log_prob_micro_batch_size_per_gpu
            check_mutually_exclusive(config.actor_rollout_ref.ref.log_prob_micro_batch_size,
                                     config.actor_rollout_ref.ref.log_prob_micro_batch_size_per_gpu,
                                     "actor_rollout_ref.ref")

            #  The rollout section also has log_prob_micro_batch_size vs. log_prob_micro_batch_size_per_gpu
            check_mutually_exclusive(config.actor_rollout_ref.rollout.log_prob_micro_batch_size,
                                     config.actor_rollout_ref.rollout.log_prob_micro_batch_size_per_gpu,
                                     "actor_rollout_ref.rollout")

        if self.use_critic and not config.critic.use_dynamic_bsz:
            # Check for critic micro-batch size conflicts
            check_mutually_exclusive(config.critic.ppo_micro_batch_size, config.critic.ppo_micro_batch_size_per_gpu,
                                     "critic")

        # Check for reward model micro-batch size conflicts
        if config.reward_model.enable and not config.reward_model.use_dynamic_bsz:
            check_mutually_exclusive(config.reward_model.micro_batch_size, config.reward_model.micro_batch_size_per_gpu,
                                     "reward_model")

        # Actor
        # if NOT dynamic_bsz, we must ensure:
        #    ppo_mini_batch_size is divisible by ppo_micro_batch_size
        #    ppo_micro_batch_size * sequence_parallel_size >= n_gpus
        if not config.actor_rollout_ref.actor.use_dynamic_bsz:
            sp_size = config.actor_rollout_ref.actor.get('ulysses_sequence_parallel_size', 1)
            if config.actor_rollout_ref.actor.ppo_micro_batch_size is not None:
                assert config.actor_rollout_ref.actor.ppo_mini_batch_size % config.actor_rollout_ref.actor.ppo_micro_batch_size == 0
                assert config.actor_rollout_ref.actor.ppo_micro_batch_size * sp_size >= n_gpus

        # critic
        if self.use_critic and not config.critic.use_dynamic_bsz:
            sp_size = config.critic.get('ulysses_sequence_parallel_size', 1)
            if config.critic.ppo_micro_batch_size is not None:
                assert config.critic.ppo_mini_batch_size % config.critic.ppo_micro_batch_size == 0
                assert config.critic.ppo_micro_batch_size * sp_size >= n_gpus

        # Check if use_remove_padding is enabled when using sequence parallelism for fsdp
        if config.actor_rollout_ref.actor.strategy == 'fsdp':
            if config.actor_rollout_ref.actor.get('ulysses_sequence_parallel_size', 1) > 1 or \
                    config.actor_rollout_ref.ref.get('ulysses_sequence_parallel_size', 1) > 1:
                assert config.actor_rollout_ref.model.use_remove_padding, \
                    "When using sequence parallelism for actor/ref policy, you must enable `use_remove_padding`."

        if self.use_critic and config.critic.strategy == 'fsdp':
            if config.critic.get('ulysses_sequence_parallel_size', 1) > 1:
                assert config.critic.model.use_remove_padding, \
                    "When using sequence parallelism for critic, you must enable `use_remove_padding`."

        if config.data.get('val_batch_size', None) is not None:
            print(
                f"WARNING: val_batch_size is deprecated. Validation datasets are sent to inference engines as a whole batch, which will schedule the memory themselves."
            )

        print("[validate_config] All configuration checks passed successfully!")

    def _create_dataloader(self):
        # TODO: we have to make sure the batch size is divisible by the dp size
        self.train_dataset = RLHFDataset(parquet_files=self.config.data.train_files,
                                         tokenizer=self.tokenizer,
                                         processor=self.processor,
                                         prompt_key=self.config.data.prompt_key,
                                         image_key=self.config.data.get('image_key', 'images'),
                                         max_prompt_length=self.config.data.max_prompt_length,
                                         filter_prompts=True,
                                         return_raw_chat=self.config.data.get('return_raw_chat', False),
                                         truncation='error',
                                         train_ratio = self.config.data.train_ratio,
                                         train_ratio_seed=self.config.data.get('train_ratio_seed', None),
<<<<<<< HEAD
                                         oed=self.config.data.get('oed', None))
=======
                                         oed=self.config.active_strategy.oed,
                                         embedding_path=self.config.data.get("embedding_path", None) )
>>>>>>> 8608660c
        # use sampler for better ckpt resume
        if self.config.data.shuffle:
            train_dataloader_generator = torch.Generator()
            train_dataloader_generator.manual_seed(self.config.data.get('seed', 1))
            base_sampler = RandomSampler(data_source=self.train_dataset, generator=train_dataloader_generator)
        else:
            base_sampler = SequentialSampler(data_source=self.train_dataset)
            

        # Define a helper to compute the selection metric.
        self.rowindex2rawindex = self.train_dataset.get_all_prompt_ids_inorder()
        def selection_fn(idx):
            idx =  self.rowindex2rawindex[idx] #TODO
            metric_type = self.config.active_strategy.selection_metric
            if metric_type == "variance":
                return self.prev_variances[idx]
            elif metric_type == "reward":
                return self.latest_reward_mean[idx]
            elif metric_type == "variance_and_clipratio":
                return (
                    self.prev_variances[idx]
                    + self.latest_clippedans_mean[idx] * 10  
                )
            elif metric_type == "clipratio_and_variance":
                return (
                    self.prev_variances[idx]*10
                    + self.latest_clippedans_mean[idx]
                )
            elif metric_type == "lowreward_and_variance":
                return (
                    self.prev_variances[idx] * 10
                    - self.latest_reward_mean[idx]
                )
            else:
                raise ValueError(
                    f"Unsupported selection metric: {metric_type}"
                )
                

        if self.config.active_strategy.strategy_type == "greedy":
            base_batch_sampler = BatchSampler(base_sampler, batch_size=self.config.data.train_batch_size * 2, drop_last=True)
            # Wrap the base batch sampler with the GreedyBatchSampler.
            self.sampler = GreedyBatchSampler(
                base_batch_sampler=base_batch_sampler,
                selection_fn=selection_fn,
                greedy_top_percent=self.config.active_strategy.greedy_top_percent,
                greedy_exploration_ratio=self.config.active_strategy.greedy_exploration_ratio
            )
            print("len of greedy_sampler", len(self.sampler))
        elif self.config.active_strategy.strategy_type in ["fixordergreedy", "fixorderdynamic"]:
            assert self.config.active_strategy.greedy_top_percent == 0.0, \
                "greedy_top_percent > 0 is not supported for greedy_fixedorder"
            if self.config.active_strategy.strategy_type == "fixorderdynamic":
                assert self.config.active_strategy.selection_metric == "reward", \
                    "Only reward is supported for fixorderdynamic"
            if self.config.active_strategy.score_threshold is not None:
                score_threshold = self.config.active_strategy.score_threshold
            else:
                # Default score_threshold
                if self.config.active_strategy.selection_metric == "variance":
                    score_threshold = None
                elif self.config.active_strategy.selection_metric == "clipratio_and_variance":
                    score_threshold = [0.5, 1.0] #0.0*10 + 0.5 
                elif self.config.active_strategy.selection_metric == "reward":
                    score_threshold = [0.74, 1.0]
                else:
                    score_threshold = None
            if self.config.active_strategy.get("size_threshold", None):
                score_threshold = None # Override the score_threshold
                size_threshold = self.config.active_strategy.size_threshold
            else:
                size_threshold = None
                
            
            assert not self.config.active_strategy.get("shufflefixorder", False), \
                "We don't support shufflefixorder for fixordergreedy since it's performance is not good."
            self.sampler = ScoreOrderedSampler(
                dataset_size=len(self.train_dataset),
                selection_fn=selection_fn,
                base_sampler=base_sampler,
                score_threshold=score_threshold,
                size_threshold=size_threshold,
                greedy_exploration_ratio=self.config.active_strategy.greedy_exploration_ratio,
                descending=True,
                resume=self.config.active_strategy.get("resume_sampler", False), # TODO: can be more automatic
                dynamic_threshold=self.config.active_strategy.strategy_type == "fixorderdynamic",
                dynamaic_threshold_params=self.config.active_strategy.get("dynamaic_threshold_params", None)
            )
        else:
            self.sampler = base_sampler

        batch_size = self.config.data.train_batch_size
        if self.config.active_strategy.strategy_type == "greedy":
            # For batch sampler, we don't need to pass in the batch_size.
            self.train_dataloader = StatefulDataLoader(dataset=self.train_dataset,
                                                num_workers=8,
                                                collate_fn=collate_fn,
                                                batch_sampler=self.sampler)
        else:
            self.train_dataloader = StatefulDataLoader(dataset=self.train_dataset,
                                                batch_size=batch_size,
                                                num_workers=8,
                                                drop_last=True,
                                                collate_fn=collate_fn,
                                                sampler=self.sampler)

        self.val_dataset = RLHFDataset(parquet_files=self.config.data.val_files,
                                       tokenizer=self.tokenizer,
                                       processor=self.processor,
                                       prompt_key=self.config.data.prompt_key,
                                       image_key=self.config.data.get('image_key', 'images'),
                                       max_prompt_length=self.config.data.max_prompt_length,
                                       filter_prompts=True,
                                       return_raw_chat=self.config.data.get('return_raw_chat', False),
                                       truncation='error')
        self.val_dataloader = StatefulDataLoader(
            dataset=self.val_dataset,
            # Validation datasets are sent to inference engines as a whole batch,
            # which will schedule the memory themselves.
            batch_size=len(self.val_dataset),
            num_workers=8,
            shuffle=False,
            drop_last=False,
            collate_fn=collate_fn)

        assert len(self.train_dataloader) >= 1
        assert len(
            self.val_dataloader
        ) == 1, "Validation dataloader must have a single batch, which inference engines will schedule the memory themselves."

        print(f'Size of train dataloader: {len(self.train_dataloader)}')

        # inject total_training_steps to actor/critic optim_config. This is hacky.
        total_training_steps = len(self.train_dataloader) * self.config.trainer.total_epochs

        if self.config.trainer.total_training_steps is not None:
            total_training_steps = self.config.trainer.total_training_steps

        self.total_training_steps = total_training_steps
        print(f'Total training steps: {self.total_training_steps}')

        OmegaConf.set_struct(self.config, True)
        with open_dict(self.config):
            self.config.actor_rollout_ref.actor.optim.total_training_steps = total_training_steps
            self.config.critic.optim.total_training_steps = total_training_steps


    def _maybe_log_val_generations_to_wandb(self, inputs, outputs, scores):
        """Log a table of validation samples to wandb"""

        generations_to_log = self.config.trainer.val_generations_to_log_to_wandb

        if generations_to_log == 0:
            return

        if generations_to_log > 0 and 'wandb' not in self.config.trainer.logger:
            print(
                'WARNING: `val_generations_to_log_to_wandb` is set to a positive value, but no wandb logger is found. ')
            return

        import wandb
        import numpy as np

        # Create tuples of (input, output, score) and sort by input text
        samples = list(zip(inputs, outputs, scores))
        samples.sort(key=lambda x: x[0])  # Sort by input text

        # Use fixed random seed for deterministic shuffling
        rng = np.random.RandomState(42)
        rng.shuffle(samples)

        # Take first N samples after shuffling
        samples = samples[:generations_to_log]

        # Create column names for all samples
        columns = ["step"] + sum([[f"input_{i+1}", f"output_{i+1}", f"score_{i+1}"] for i in range(len(samples))], [])

        if not hasattr(self, 'validation_table'):
            # Initialize the table on first call
            self.validation_table = wandb.Table(columns=columns)

        # Create a new table with same columns and existing data
        # Workaround for https://github.com/wandb/wandb/issues/2981#issuecomment-1997445737
        new_table = wandb.Table(columns=columns, data=self.validation_table.data)

        # Add new row with all data
        row_data = []
        row_data.append(self.global_steps)
        for sample in samples:
            row_data.extend(sample)

        new_table.add_data(*row_data)
        # Update reference and log
        wandb.log({"val/generations": new_table}, step=self.global_steps)
        self.validation_table = new_table
        
        
    def compute_per_prompt_stats(self, batch, clip_persample):
        # Keep track of the stats chanege of all the prompts.
        batch_indices = np.array(batch.non_tensor_batch['index'], dtype=object)
        # Get unique indices and their first occurrence indices.
        unique_ids, first_occurrence = np.unique(batch_indices, return_index=True)
        var_est_error, rewardmean_est_error = 0, 0
        var_est_error_type2 = 0  # for type 12 error: if the gound trutch is 0 but predicted is not
        var_est_error_type1 = 0 # for type 1 error: if the gound trutch is not 0 but predicted is 0
        total_var, total_rewardmean = 0, 0
        for unique_id, i in zip(unique_ids, first_occurrence):
            # track the variance of the rewards
            variance = (batch.batch['rewards_std'][i]) ** 2
            var_est_error += np.absolute(variance-self.prev_variances[unique_id])/len(unique_ids)
            if variance == 0 and self.prev_variances[unique_id] != 0:
                var_est_error_type2 += 1
                self.est_var_type12_error[unique_id][1]+=1
            elif variance != 0 and self.prev_variances[unique_id] == 0:
                var_est_error_type1 += 1
                self.est_var_type12_error[unique_id][0]+=1
            total_var += variance/len(unique_ids)
            self.prev_variances[unique_id] = variance
            # track the visit counts
            self.visit_counts[unique_id] += 1
            # track the reward mean
            rewardmean_est_error += np.absolute(batch.batch['rewards_mean'][i].item()-self.latest_reward_mean[unique_id])/len(unique_ids)
            self.latest_reward_mean[unique_id] = batch.batch['rewards_mean'][i].item()
            self.latest_edit2correct_counts[unique_id] = batch.batch['edit2correct_counts'][i].item()
            total_rewardmean += np.absolute(self.latest_reward_mean[unique_id])/len(unique_ids)
         
        total_clipppedans_mean = 0
        clippedansmean_est_error = 0
        tmp_latest_clippedans_mean = defaultdict(list) 
        for i, unique_id in enumerate(batch_indices):
            tmp_latest_clippedans_mean[unique_id].append(clip_persample[i])
        for unique_id, clipped_an_mean in tmp_latest_clippedans_mean.items():
            clippedansmean_est_error += np.absolute(
                self.latest_clippedans_mean[unique_id]
                - np.mean(clipped_an_mean)
            ) / len(unique_ids)
            self.latest_clippedans_mean[unique_id] = np.mean(clipped_an_mean)
            total_clipppedans_mean += np.absolute(
                self.latest_clippedans_mean[unique_id]
            ) / len(unique_ids)

        return{
            "est_var_error/mean": var_est_error,
            "est_var_error/ratio": var_est_error/total_var,
            "est_var_error/type1": var_est_error_type1,
            "est_var_error/type2": var_est_error_type2,
            "est_rewardmean_error/mean": rewardmean_est_error,
            "est_rewardmean_error/ratio": rewardmean_est_error/total_rewardmean,
            "est_clippedansmean_error/mean": clippedansmean_est_error,
            "est_clippedansmean_error/ratio": clippedansmean_est_error/total_clipppedans_mean,
            }
        
    def _maybe_log_train_generations_to_wandb(self, batch, epoch, end_of_epoch=False):
        """Log a table of training samples to wandb"""
        # For a subset of tracked prompts, we also track their outputs texts
        if batch is not None:
            batch_indices = np.array(batch.non_tensor_batch['index'], dtype=object)
            for i, raw_index in enumerate(batch_indices):
                # For each tracked prompt, we only record a pair of 0/1 rewarded text
                if raw_index in set(self.tracked_samples_idx):
                    current_reward = batch.batch['token_level_scores'][i].sum(dim=-1).item()
                    if "prompt" not in self.tracked_texts[raw_index]:
                        self.tracked_texts[raw_index]["prompt"] = self.tokenizer.decode(batch.batch['prompts'][i], skip_special_tokens=True)
                    if current_reward in self.tracked_texts[raw_index]:
                        continue
                    output_id = batch.batch['responses'][i] if "edit_responses" not in batch.batch.keys() else batch.batch['edit_responses'][i]
                    output_text = self.tokenizer.decode(output_id, skip_special_tokens=True) 
                    self.tracked_texts[raw_index][current_reward] = output_text
                
        if end_of_epoch:
            print(f"Logging train generations to wandb for epoch {epoch}")
            columns = ["epoch"] + [f"prompt_{i}" for i in self.tracked_samples_idx]
            if not hasattr(self, "train_table"):
                self.train_table = wandb.Table(columns=columns)
            new_table = wandb.Table(columns=columns, data=self.train_table.data)
            row_data = [epoch]
            for i in self.tracked_samples_idx:
                row_data.append(json.dumps(self.tracked_texts[i]))
            new_table.add_row(*row_data)
            wandb.log({"train/generations": new_table}, step=self.global_steps)
            self.train_table = new_table
        
    def _validate(self, use_editval=False, use_longer_response=False):
        assert not (use_editval and use_longer_response), "use_editval and use_longer_response cannot be both True"
        reward_tensor_lst = []
        data_source_lst = []

        # Lists to collect samples for the table
        sample_inputs = []
        sample_outputs = []
        sample_scores = []

        for test_data in self.val_dataloader:
            test_batch = DataProto.from_single_dict(test_data)

            # we only do validation on rule-based rm
            if self.config.reward_model.enable and test_batch[0].non_tensor_batch['reward_model']['style'] == 'model':
                return {}

            # Store original inputs
            input_ids = test_batch.batch['input_ids']
            input_texts = [self.tokenizer.decode(ids, skip_special_tokens=True) for ids in input_ids]
            sample_inputs.extend(input_texts)


            do_sample = self.config.actor_rollout_ref.rollout.get("do_sample_val", False)
            n_val = self.config.actor_rollout_ref.rollout.get("n_val", 1)
            val_temperature = self.config.actor_rollout_ref.rollout.get("val_temperature", 0.0)
            if not do_sample:
                assert n_val == 1, "n_val must be 1 if do_sample is True"
                assert val_temperature == 0, "val_temperature must be 0 if do_sample is False"
            if n_val > 1:
                test_batch = test_batch.repeat(repeat_times=n_val, interleave=True)

            if 'multi_modal_inputs' in test_batch.non_tensor_batch.keys():
                test_gen_batch = test_batch.pop(
                    batch_keys=['input_ids', 'attention_mask', 'position_ids'],
                    non_tensor_batch_keys=['raw_prompt_ids', 'multi_modal_data', 'multi_modal_inputs'],
                )
            else:
                test_gen_batch = test_batch.pop(
                    batch_keys=['input_ids', 'attention_mask', 'position_ids'],
                    non_tensor_batch_keys=['raw_prompt_ids'],
                )
                
            test_gen_batch.meta_info = {
                'eos_token_id': self.tokenizer.eos_token_id,
                'pad_token_id': self.tokenizer.pad_token_id,
                'recompute_log_prob': False,
                'do_sample': do_sample,
                "temperature": val_temperature,
                'validate': True,
                "use_edit_for_validation": use_editval,
                "use_longer_response": use_longer_response,
            }

            # pad to be divisible by dp_size
            test_gen_batch_padded, pad_size = pad_dataproto_to_divisor(test_gen_batch, self.actor_rollout_wg.world_size)
            test_output_gen_batch_padded = self.actor_rollout_wg.generate_sequences(test_gen_batch_padded)
            # unpad
            test_output_gen_batch = unpad_dataproto(test_output_gen_batch_padded, pad_size=pad_size)
            print('validation generation end')

            # Store generated outputs
            output_ids = test_output_gen_batch.batch['responses'] if 'edit_responses' not in test_output_gen_batch.batch.keys() else test_output_gen_batch.batch['edit_responses']
            output_texts = [self.tokenizer.decode(ids, skip_special_tokens=True) for ids in output_ids]
            sample_outputs.extend(output_texts)

            test_batch = test_batch.union(test_output_gen_batch)

            # evaluate using reward_function
            reward_tensor = self.val_reward_fn(test_batch)

            # Store scores
            scores = reward_tensor.sum(-1).cpu().tolist()
            sample_scores.extend(scores)

            reward_tensor_lst.append(reward_tensor)
            data_source_lst.append(test_batch.non_tensor_batch.get('data_source', ['unknown'] * reward_tensor.shape[0]))

        self._maybe_log_val_generations_to_wandb(inputs=sample_inputs, outputs=sample_outputs, scores=sample_scores)

        reward_tensor = torch.cat(reward_tensor_lst, dim=0).sum(-1).cpu()  # (batch_size,)
        data_sources = np.concatenate(data_source_lst, axis=0)

        # evaluate test_score based on data source
        data_source_reward = {}
        for i in range(reward_tensor.shape[0]):
            data_source = data_sources[i]
            if data_source not in data_source_reward:
                data_source_reward[data_source] = []
            data_source_reward[data_source].append(reward_tensor[i].item())

        metric_dict = {}
        for data_source, rewards in data_source_reward.items():
            if use_editval:
                metric_dict[f'val_editval/test_score/{data_source}'] = np.mean(rewards)
            elif use_longer_response:
                metric_dict[f'val_longer_response/test_score/{data_source}'] = np.mean(rewards)
            else:
                metric_dict[f'val/test_score/{data_source}'] = np.mean(rewards)

        return metric_dict
    

    def init_workers(self):
        """Init resource pool and worker group"""
        self.resource_pool_manager.create_resource_pool()

        self.resource_pool_to_cls = {pool: {} for pool in self.resource_pool_manager.resource_pool_dict.values()}

        # create actor and rollout
        if self.hybrid_engine:
            resource_pool = self.resource_pool_manager.get_resource_pool(Role.ActorRollout)
            actor_rollout_cls = RayClassWithInitArgs(cls=self.role_worker_mapping[Role.ActorRollout],
                                                     config=self.config.actor_rollout_ref,
                                                     role='actor_rollout')
            self.resource_pool_to_cls[resource_pool]['actor_rollout'] = actor_rollout_cls
        else:
            raise NotImplementedError

        # create critic
        if self.use_critic:
            resource_pool = self.resource_pool_manager.get_resource_pool(Role.Critic)
            critic_cls = RayClassWithInitArgs(cls=self.role_worker_mapping[Role.Critic], config=self.config.critic)
            self.resource_pool_to_cls[resource_pool]['critic'] = critic_cls

        # create reference policy if needed
        if self.use_reference_policy:
            resource_pool = self.resource_pool_manager.get_resource_pool(Role.RefPolicy)
            ref_policy_cls = RayClassWithInitArgs(self.role_worker_mapping[Role.RefPolicy],
                                                  config=self.config.actor_rollout_ref,
                                                  role='ref')
            self.resource_pool_to_cls[resource_pool]['ref'] = ref_policy_cls

        # create a reward model if reward_fn is None
        if self.use_rm:
            # we create a RM here
            resource_pool = self.resource_pool_manager.get_resource_pool(Role.RewardModel)
            rm_cls = RayClassWithInitArgs(self.role_worker_mapping[Role.RewardModel], config=self.config.reward_model)
            self.resource_pool_to_cls[resource_pool]['rm'] = rm_cls

        # initialize WorkerGroup
        # NOTE: if you want to use a different resource pool for each role, which can support different parallel size,
        # you should not use `create_colocated_worker_cls`. Instead, directly pass different resource pool to different worker groups.
        # See https://github.com/volcengine/verl/blob/master/examples/ray/tutorial.ipynb for more information.
        all_wg = {}
        self.wg_dicts = []
        for resource_pool, class_dict in self.resource_pool_to_cls.items():
            worker_dict_cls = create_colocated_worker_cls(class_dict=class_dict)
            wg_dict = self.ray_worker_group_cls(resource_pool=resource_pool, ray_cls_with_init=worker_dict_cls)
            spawn_wg = wg_dict.spawn(prefix_set=class_dict.keys())
            all_wg.update(spawn_wg)
            # keep the referece of WorkerDict to support ray >= 2.31. Ref: https://github.com/ray-project/ray/pull/45699
            self.wg_dicts.append(wg_dict)

        if self.use_critic:
            self.critic_wg = all_wg['critic']
            self.critic_wg.init_model()

        if self.use_reference_policy:
            self.ref_policy_wg = all_wg['ref']
            self.ref_policy_wg.init_model()

        if self.use_rm:
            self.rm_wg = all_wg['rm']
            self.rm_wg.init_model()

        # we should create rollout at the end so that vllm can have a better estimation of kv cache memory
        self.actor_rollout_wg = all_wg['actor_rollout']
        self.actor_rollout_wg.init_model()

    def _save_checkpoint(self):
        # path: given_path + `/global_step_{global_steps}` + `/actor`
        local_global_step_folder = os.path.join(self.config.trainer.default_local_dir,
                                                f'global_step_{self.global_steps}')
        actor_local_path = os.path.join(local_global_step_folder, 'actor')

        actor_remote_path = None if self.config.trainer.default_hdfs_dir is None else os.path.join(
            self.config.trainer.default_hdfs_dir, f'global_step_{self.global_steps}', 'actor')
        self.actor_rollout_wg.save_checkpoint(actor_local_path,
                                              actor_remote_path,
                                              self.global_steps,
                                              remove_previous_ckpt=self.config.trainer.remove_previous_ckpt_in_save)

        if self.use_critic:
            critic_local_path = os.path.join(local_global_step_folder, 'critic')
            critic_remote_path = None if self.config.trainer.default_hdfs_dir is None else os.path.join(
                self.config.trainer.default_hdfs_dir, f'global_step_{self.global_steps}', 'critic')
            self.critic_wg.save_checkpoint(critic_local_path,
                                           critic_remote_path,
                                           self.global_steps,
                                           remove_previous_ckpt=self.config.trainer.remove_previous_ckpt_in_save)

        # save dataloader
        dataloader_local_path = os.path.join(local_global_step_folder, 'data.pt')
        dataloader_state_dict = self.train_dataloader.state_dict()
        torch.save(dataloader_state_dict, dataloader_local_path)

        # latest checkpointed iteration tracker (for atomic usage)
        local_latest_checkpointed_iteration = os.path.join(self.config.trainer.default_local_dir,
                                                           'latest_checkpointed_iteration.txt')
        with open(local_latest_checkpointed_iteration, 'w') as f:
            f.write(str(self.global_steps))

        # Save various prompt related stats to file
        prev_variances_path = os.path.join(
            self.config.trainer.default_local_dir, 
            f'global_step_{self.global_steps}', 
            'prev_variances.pt'
        )
        visited_counts_path = os.path.join(
            self.config.trainer.default_local_dir, 
            f'global_step_{self.global_steps}', 
            'visited_counts.pt'
        )
        latest_rewards_mean_path = os.path.join(
            self.config.trainer.default_local_dir, 
            f'global_step_{self.global_steps}', 
            'latest_rewards_mean.pt'
        )
        latest_clippedans_mean_path = os.path.join(
            self.config.trainer.default_local_dir, 
            f'global_step_{self.global_steps}', 
            'latest_clippedans_mean.pt'
        )
        latest_edit2correct_counts_path = os.path.join(
            self.config.trainer.default_local_dir, 
            f'global_step_{self.global_steps}', 
            'latest_edit2correct_counts.pt'
        )
        est_var_type12_error_path = os.path.join(
            self.config.trainer.default_local_dir, 
            f'global_step_{self.global_steps}', 
            'est_var_type12_error.pt'
        )
        
        torch.save(self.prev_variances, prev_variances_path)
        torch.save(self.visit_counts, visited_counts_path)
        torch.save(self.latest_reward_mean, latest_rewards_mean_path)
        torch.save(self.latest_clippedans_mean, latest_clippedans_mean_path)
        torch.save(self.latest_edit2correct_counts, latest_edit2correct_counts_path)
        torch.save(self.est_var_type12_error, est_var_type12_error_path)

    def _load_checkpoint(self):
        if self.config.trainer.resume_mode == 'disable':
            return 0

        # load from hdfs
        if self.config.trainer.default_hdfs_dir is not None:
            NotImplementedError('load from hdfs is not implemented yet')
        else:
            checkpoint_folder = self.config.trainer.default_local_dir  # TODO: check path
            if not os.path.isabs(checkpoint_folder):
                working_dir = os.getcwd()
                checkpoint_folder = os.path.join(working_dir, checkpoint_folder)
            global_step_folder = find_latest_ckpt_path(checkpoint_folder)  # None if no latest

        # find global_step_folder
        if self.config.trainer.resume_mode == 'auto':
            if global_step_folder is None:
                print('Training from scratch')
                return 0
        else:
            if not (self.config.trainer.resume_from_path and global_step_folder is not None):
                assert isinstance(self.config.trainer.resume_mode, str), "resume ckpt must be str type"
                assert 'global_step_' in self.config.trainer.resume_mode, "resume ckpt must specify the global_steps"
                global_step_folder = self.config.trainer.resume_mode
                if not os.path.isabs(global_step_folder):
                    working_dir = os.getcwd()
                    global_step_folder = os.path.join(working_dir, global_step_folder)
        print(f'Load from checkpoint folder: {global_step_folder}')
        # set global step
        self.global_steps = int(global_step_folder.split('global_step_')[-1])

        print(f'Setting global step to {self.global_steps}')
        print(f'Resuming from {global_step_folder}')

        actor_path = os.path.join(global_step_folder, 'actor')
        critic_path = os.path.join(global_step_folder, 'critic')
        # load actor
        self.actor_rollout_wg.load_checkpoint(actor_path,
                                              del_local_after_load=self.config.trainer.del_local_ckpt_after_load)
        # load critic
        if self.use_critic:
            self.critic_wg.load_checkpoint(critic_path,
                                           del_local_after_load=self.config.trainer.del_local_ckpt_after_load)

        # load dataloader,
        # TODO: from remote not implemented yet
        dataloader_local_path = os.path.join(global_step_folder, 'data.pt')
        if os.path.exists(dataloader_local_path):
            dataloader_state_dict = torch.load(dataloader_local_path)
            self.train_dataloader.load_state_dict(dataloader_state_dict)
        else:
            print(f"Warning: No dataloader state found at {dataloader_local_path}, will start from scratch")

        prev_variances_path = os.path.join(global_step_folder, 'prev_variances.pt')
        visited_counts_path = os.path.join(global_step_folder, 'visited_counts.pt')
        latest_rewards_mean_path = os.path.join(global_step_folder, 'latest_rewards_mean.pt')
        latest_clippedans_mean_path = os.path.join(global_step_folder, 'latest_clippedans_mean.pt')
        latest_edit2correct_counts_path = os.path.join(global_step_folder, 'latest_edit2correct_counts.pt')
        est_var_type12_error_path = os.path.join(global_step_folder, 'est_var_type12_error.pt')

        if os.path.exists(prev_variances_path):
            self.prev_variances = torch.load(prev_variances_path)
        else:
            print("No prev_variances checkpoint found. Starting fresh.")
        if os.path.exists(visited_counts_path):
            self.visit_counts = torch.load(visited_counts_path)
        else:
            print("No visit_counts checkpoint found. Starting fresh.")
        if os.path.exists(latest_rewards_mean_path):
            self.latest_reward_mean = torch.load(latest_rewards_mean_path)
        else:
            print("No latest_rewards_mean checkpoint found. Starting fresh.")
        if os.path.exists(latest_clippedans_mean_path):
            self.latest_clippedans_mean = torch.load(latest_clippedans_mean_path)
        else:
            print("No latest_clippedans_mean checkpoint found. Starting fresh.")
        if os.path.exists(latest_edit2correct_counts_path):
            self.latest_edit2correct_counts = torch.load(latest_edit2correct_counts_path)
        else:
            print("No latest_edit2correct_counts checkpoint found. Starting fresh.")
        if os.path.exists(est_var_type12_error_path):
            self.est_var_type12_error = torch.load(est_var_type12_error_path)
        else:
            print("No est_var_type12_error checkpoint found. Starting fresh.")
            
        return 1

    def _balance_batch(self, batch: DataProto, metrics, logging_prefix='global_seqlen'):
        """Reorder the data on single controller such that each dp rank gets similar total tokens"""
        attention_mask = batch.batch['attention_mask']
        batch_size = attention_mask.shape[0]
        global_seqlen_lst = batch.batch['attention_mask'].view(batch_size, -1).sum(-1).tolist()  # (train_batch_size,)
        world_size = self.actor_rollout_wg.world_size
        global_partition_lst = get_seqlen_balanced_partitions(global_seqlen_lst,
                                                              k_partitions=world_size,
                                                              equal_size=True)
        # reorder based on index. The data will be automatically equally partitioned by dispatch function
        global_idx = torch.tensor([j for partition in global_partition_lst for j in partition])
        batch.reorder(global_idx)
        global_balance_stats = log_seqlen_unbalance(seqlen_list=global_seqlen_lst,
                                                    partitions=global_partition_lst,
                                                    prefix=logging_prefix)
        metrics.update(global_balance_stats)

    def fit(self):
        """
        The training loop of PPO.
        The driver process only need to call the compute functions of the worker group through RPC to construct the PPO dataflow.
        The light-weight advantage computation is done on the driver process.
        """
        from verl.utils.tracking import Tracking
        from omegaconf import OmegaConf

        logger = Tracking(project_name=self.config.trainer.project_name,
                          experiment_name=self.config.trainer.experiment_name,
                          default_backend=self.config.trainer.logger,
                          config=OmegaConf.to_container(self.config, resolve=True))

        self.global_steps = 0

        # load checkpoint before doing anything
        resume_from_ckpt = self._load_checkpoint()
        if resume_from_ckpt and self.config.active_strategy.greedy_top_percent > 0:
            raise ValueError("Greedy topp >0 is not supported when resuming from checkpoint.")

        # perform validation before training
        # currently, we only support validation using the reward_function.
        if self.val_reward_fn is not None and self.config.trainer.get('val_before_train', True):
            val_metrics = self._validate()
            if self.config.actor_rollout_ref.rollout.get('use_edit_for_validation', False):
                edit_metrics = self._validate(use_editval=True)
                val_metrics.update(edit_metrics)
            if self.config.actor_rollout_ref.rollout.get('use_longer_response_for_validation', False):
                longer_response_metrics = self._validate(use_longer_response=True)
                val_metrics.update(longer_response_metrics)
            pprint(f'Initial validation metrics: {val_metrics}')
            logger.log(data=val_metrics, step=self.global_steps)
            # longer_response_val_metrics = self._validate_longer_response()
            # print(f'Longer response validation metrics: {longer_response_val_metrics}')
            # logger.log(data=longer_response_val_metrics, step=self.global_steps)
            if self.config.trainer.get('val_only', False):
                return


        # Get all subtopics
        all_topics = self.train_dataset.get_all_topics()

        # Add a random sampled subset of the training dataset and track their variance
        num_tracked_samples = 200
        np.random.seed(42)
        self.tracked_samples_idx = np.random.choice(self.train_dataset.get_all_prompt_ids(), num_tracked_samples, replace=False)

        # Initialize the prev_variances, latest_reward_mean and latest_clippedans_mean 
        # if not loaded from checkpoint
        # set the variance, rewardmean and clippedansmean to largest so make sure each has been visited at least once
        for idx in self.train_dataset.get_all_prompt_ids():
            if idx not in self.prev_variances:
                self.prev_variances[idx] = 0.25
            if idx not in self.latest_reward_mean:
                self.latest_reward_mean[idx] = 1
            if idx not in self.latest_clippedans_mean:
                self.latest_clippedans_mean[idx] = 1
            if idx not in self.visit_counts:
                self.visit_counts[idx] = 0
            if idx not in self.latest_edit2correct_counts:
                self.latest_edit2correct_counts[idx] = 1
            if idx not in self.est_var_type12_error:
                self.est_var_type12_error[idx] = [0,0]

        for epoch in range(self.config.trainer.total_epochs):
            self.tracked_texts = {}
            for idx in self.tracked_samples_idx:
               self.tracked_texts[idx] = {}
            
            for batch_idx, batch_dict in enumerate(self.train_dataloader):
                # we start from step 1
                self.global_steps += 1

                metrics = {}
                timing_raw = {}

                batch: DataProto = DataProto.from_single_dict(batch_dict)

                index = batch.non_tensor_batch['index']

                # pop those keys for generation
                if 'multi_modal_inputs' in batch.non_tensor_batch.keys():
                    gen_batch = batch.pop(
                        batch_keys=['input_ids', 'attention_mask', 'position_ids'],
                        non_tensor_batch_keys=['raw_prompt_ids', 'multi_modal_data', 'multi_modal_inputs'],
                    )
                else:
                    gen_batch = batch.pop(
                        batch_keys=['input_ids', 'attention_mask', 'position_ids'],
                        non_tensor_batch_keys=['raw_prompt_ids'],
                    )

                with _timer('step', timing_raw):
                    with _timer('train_step', timing_raw):
                        # generate a batch
                        with _timer('gen', timing_raw):
                            gen_batch.meta_info['epoch'] = epoch
                            gen_batch_output = self.actor_rollout_wg.generate_sequences(gen_batch)

                        # [Note used here.]
                        # if self.config.algorithm.adv_estimator == AdvantageEstimator.REMAX:
                        #     with _timer('gen_max', timing_raw):
                        #         gen_baseline_batch = deepcopy(gen_batch)
                        #         gen_baseline_batch.meta_info['do_sample'] = False
                        #         gen_baseline_output = self.actor_rollout_wg.generate_sequences(gen_baseline_batch)

                        #         batch = batch.union(gen_baseline_output)
                        #         reward_baseline_tensor = self.reward_fn(batch)
                        #         reward_baseline_tensor = reward_baseline_tensor.sum(dim=-1)

                        #         batch.pop(batch_keys=list(gen_baseline_output.batch.keys()))

                        #         batch.batch['reward_baselines'] = reward_baseline_tensor

                        #         del gen_baseline_batch, gen_baseline_output



                        batch.non_tensor_batch['uid'] = np.array([str(uuid.uuid4()) for _ in range(len(batch.batch))],
                                                                dtype=object)
                        
                        # repeat to align with repeated responses in rollout
                        batch = batch.repeat(repeat_times=self.config.actor_rollout_ref.rollout.n, interleave=True)
                        batch = batch.union(gen_batch_output)

                        # balance the number of valid tokens on each dp rank.
                        # Note that this breaks the order of data inside the batch.
                        # Please take care when you implement group based adv computation such as GRPO and rloo
                        self._balance_batch(batch, metrics=metrics)

                        # compute global_valid tokens
                        batch.meta_info['global_token_num'] = torch.sum(batch.batch['attention_mask'], dim=-1).tolist()

                        # recompute old_log_probs
                        with _timer('old_log_prob', timing_raw):
                            old_log_prob = self.actor_rollout_wg.compute_log_prob(batch)
                            batch = batch.union(old_log_prob)

                        if self.use_reference_policy:
                            # compute reference log_prob
                            with _timer('ref', timing_raw):
                                ref_log_prob = self.ref_policy_wg.compute_ref_log_prob(batch)
                                batch = batch.union(ref_log_prob)

                        # compute values
                        if self.use_critic:
                            with _timer('values', timing_raw):
                                values = self.critic_wg.compute_values(batch)
                                batch = batch.union(values)

                        with _timer('adv', timing_raw):
                            # compute scores. Support both model and function-based.
                            # We first compute the scores using reward model. Then, we call reward_fn to combine
                            # the results from reward model and rule-based results.
                            if self.use_rm:
                                # we first compute reward model score
                                reward_tensor = self.rm_wg.compute_rm_score(batch)
                                batch = batch.union(reward_tensor)

                            # we combine with rule-based rm
                            reward_tensor = self.reward_fn(batch)
                            # batch.batch['token_level_scores'] = reward_tensor["original"]
                            # batch.batch['token_level_edit_scores'] = reward_tensor["edit"]
                            batch.batch['token_level_scores'] = reward_tensor



                            # compute rewards. apply_kl_penalty if available
                            if not self.config.actor_rollout_ref.actor.get('use_kl_loss', False):
                                batch, kl_metrics = apply_kl_penalty(batch,
                                                                    kl_ctrl=self.kl_ctrl,
                                                                    kl_penalty=self.config.algorithm.kl_penalty)
                                metrics.update(kl_metrics)
                            else:
                                batch.batch['token_level_rewards'] = batch.batch['token_level_scores']


                            # compute advantages, executed on the driver process
                            batch = compute_advantage(batch,
                                                    adv_estimator=self.config.algorithm.adv_estimator,
                                                    gamma=self.config.algorithm.gamma,
                                                    lam=self.config.algorithm.lam,
                                                    num_repeat=self.config.actor_rollout_ref.rollout.n,
                                                    return_std=self.return_rewards_std)
                            

                        # update critic
                        if self.use_critic:
                            with _timer('update_critic', timing_raw):
                                critic_output = self.critic_wg.update_critic(batch)
                            critic_output_metrics = reduce_metrics(critic_output.meta_info['metrics'])
                            metrics.update(critic_output_metrics)

                        # implement critic warmup
                        if self.config.trainer.critic_warmup <= self.global_steps:
                            # update actor
                            with _timer('update_actor', timing_raw):
                                actor_output = self.actor_rollout_wg.update_actor(batch)
                            actor_output_metrics = reduce_metrics(actor_output.meta_info['metrics'])
                            metrics.update(actor_output_metrics)

                    # validate
                    if self.val_reward_fn is not None and self.config.trainer.test_freq > 0 and \
                        self.global_steps % self.config.trainer.test_freq == 0:
                        with _timer('testing', timing_raw):
                            val_metrics: dict = self._validate()
                            if self.config.actor_rollout_ref.rollout.get('use_edit_for_validation', False):
                                edit_metrics = self._validate(use_editval=True)
                                val_metrics.update(edit_metrics)
                            if self.config.actor_rollout_ref.rollout.get('use_longer_response_for_validation', False):
                                longer_response_val_metrics = self._validate(use_longer_response=True)
                                val_metrics.update(longer_response_val_metrics)
                            # longer_response_val_metrics = self._validate_longer_response()
                        metrics.update(val_metrics)
                        # metrics.update(longer_response_val_metrics)

                    if self.config.trainer.save_freq > 0 and self.global_steps % self.config.trainer.save_freq == 0:
                        with _timer('save_checkpoint', timing_raw):
                            self._save_checkpoint()


                # collect metrics
                data_metrics, clip_persample = compute_data_metrics(batch=batch, use_critic=self.use_critic)
                metrics.update(data_metrics)
                metrics.update(compute_difficulty_metrics(batch=batch))
                metrics.update(compute_subtopic_metrics(batch=batch, all_topics=all_topics))
                metrics.update(compute_timing_metrics(batch=batch, timing_raw=timing_raw))
                metrics.update(self.compute_per_prompt_stats(batch, clip_persample))
                
                # For a subset of tracked prompts, we also track their outputs texts
                self._maybe_log_train_generations_to_wandb(batch, epoch, end_of_epoch=batch_idx==len(self.train_dataloader)-1)
                    
                if batch_idx==len(self.train_dataloader)-1:
                    visit_counts = np.array(list(self.visit_counts.values()))
                    latest_reward_mean = np.array(list(self.latest_reward_mean.values()))
                    prev_variances = np.array(list(self.prev_variances.values()))
                    latest_clippedans_mean = np.array(list(self.latest_clippedans_mean.values()))
                    latest_edit2correct_counts = np.array(list(self.latest_edit2correct_counts.values()))
                    est_var_type2_error = np.array([item[1] for item in self.est_var_type12_error.values()])
                    metrics.update({"prompts/visit_counts_median": np.median(visit_counts),
                                "prompts/visit_counts_max": np.max(visit_counts),
                                "prompts/visit_counts_min": np.min(visit_counts),
                                "prompts/visit_counts_std": np.std(visit_counts),
                                "prompts/latest_reward_mean_median": np.median(latest_reward_mean),
                                "prompts/latest_reward_mean_mean": np.mean(latest_reward_mean),
                                "prompts/latest_reward_mean_std": np.std(latest_reward_mean),
                                "prompts/variance_mean": np.mean(prev_variances),
                                "prompts/variance_std": np.std(prev_variances),
                                "prompts/variance_median": np.median(prev_variances),
                                "prompts/latest_clippedans_mean_median": np.median(latest_clippedans_mean),
                                "prompts/latest_clippedans_mean_mean": np.mean(latest_clippedans_mean),
                                "prompts/latest_clippedans_mean_std": np.std(latest_clippedans_mean),
                                "prompts/latest_edit2correct_count_mean": np.mean(latest_edit2correct_counts),
                                "prompts/latest_edit2correct_count_std": np.std(latest_edit2correct_counts),
                                "prompts/latest_edit2correct_count_median": np.median(latest_edit2correct_counts),
                                "prompts/latest_edit2correct_count_max": np.max(latest_edit2correct_counts),
                                "prompts/est_var_type2_error_max": np.max(est_var_type2_error),
                                "prompts/est_var_type2_error_median": np.median(est_var_type2_error),
                                "prompts/est_var_type2_error_std": np.std(est_var_type2_error),
                                "epoch_size": len(self.train_dataloader)})
                logger.log(data=metrics, step=self.global_steps)

                if self.global_steps >= self.total_training_steps:
                    # perform validation after training
                    if self.val_reward_fn is not None:
                        val_metrics = self._validate()
                        if self.config.actor_rollout_ref.rollout.get('use_edit_for_validation', False):
                            edit_metrics = self._validate(use_editval=True)
                            val_metrics.update(edit_metrics)
                        if self.config.actor_rollout_ref.rollout.get('use_longer_response_for_validation', False):
                            longer_response_val_metrics = self._validate(use_longer_response=True)
                            val_metrics.update(longer_response_val_metrics)
                        # longer_response_val_metrics = self._validate_longer_response()
                        metrics.update(val_metrics)
                        # metrics.update(longer_response_val_metrics)
                        pprint(f'Final validation metrics: {val_metrics}')
                        # pprint(f'Final longer response validation metrics: {longer_response_val_metrics}')
                        logger.log(data=val_metrics, step=self.global_steps)
                    if self.config.trainer.save_freq > 0 and \
                            (self.global_steps - 1) % self.config.trainer.save_freq != 0:
                        with _timer('save_checkpoint', timing_raw):
                            self._save_checkpoint()
                    
                    return
                <|MERGE_RESOLUTION|>--- conflicted
+++ resolved
@@ -584,12 +584,8 @@
                                          truncation='error',
                                          train_ratio = self.config.data.train_ratio,
                                          train_ratio_seed=self.config.data.get('train_ratio_seed', None),
-<<<<<<< HEAD
-                                         oed=self.config.data.get('oed', None))
-=======
                                          oed=self.config.active_strategy.oed,
                                          embedding_path=self.config.data.get("embedding_path", None) )
->>>>>>> 8608660c
         # use sampler for better ckpt resume
         if self.config.data.shuffle:
             train_dataloader_generator = torch.Generator()
