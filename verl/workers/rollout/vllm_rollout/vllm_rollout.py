--- conflicted
+++ resolved
@@ -260,11 +260,7 @@
         the_max_response_length = self.config.response_length
         if prompts.meta_info.get('use_longer_response', False):
             the_max_response_length += 1024
-<<<<<<< HEAD
-        if initial_response.shape[1] < the_max_response_length
-=======
         if initial_response.shape[1] < the_max_response_length:
->>>>>>> bc68a52a
             initial_response = pad_sequence_to_length(
                 initial_response, 
                 the_max_response_length, 
